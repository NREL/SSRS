"""Script for running the SSRS simulation in West Virginia
over the Appalachian Mountains at 100-m resolution"""

from dataclasses import replace
from ssrs import Simulator, Config
import os

config_base = Config(
    run_name='wv_appalachians_test',
    sim_movement='heuristics',
    movement_ruleset='step_ahead_look_ahead', # dir_random_walk,step_ahead_drw,step_ahead_look_ahead,lookahead,mixed
    random_walk_freq=0, # if > 0, how often random walks will randomly occur -- approx every 1/random_walk_freq steps
    random_walk_step_range=(30,60), # when a random walk does occur, the number of random steps will occur in this range
    look_ahead_dist = 2000.0, #distance outward that bird will scan for strong updrafts
    thermal_intensity_scale=1., #1 gives weak random field, 3 gives v strong random field    
    max_cores=16,
    out_dir='./output',
    southwest_lonlat=(-79.7, 39.),  # (lon, lat) for southwest pt, no integers!
    region_width_km=(70., 60.),  # terrain width (xwidth, ywidth) in km
    resolution=100., # meters
    track_direction=202.5,
    track_start_region=(10, 60, 55, 55),  #xmin, xmax, ymin, ymax
    #track_start_region=(12, 18, 15, 25),  #xmin, xmax, ymin, ymax. placed centrally for random walk case
    track_count=500
)

config_uniform_north = replace(
    config_base,
    sim_mode='uniform',
    uniform_winddirn=135.,
    uniform_windspeed=10.,
)


config_snapshot_north = replace(
    config_base,
    sim_mode='snapshot',
    snapshot_datetime=(2010, 6, 17, 13),
)


config_seasonal_north = replace(
    config_base,
    sim_mode='seasonal',
    seasonal_start=(3, 1),  # start of season (month, day)
    seasonal_end=(6, 1),  # end of season (month, day)
    seasonal_timeofday='daytime',  # morning, afternoon, evening, daytime
    seasonal_count=8,
)

if __name__ == '__main__':
 
    configs_to_run = (
        config_uniform_north,
        #config_snapshot_north,
        # config_seasonal_north
    )
    for i, cfg in enumerate(configs_to_run):
<<<<<<< HEAD
        for j in range(2):  #allows us to run for multiple realizations of the thermal field
            sim = Simulator(cfg)
            sim.simulate_tracks()
            #sim.plot_terrain_features()
            #sim.plot_wtk_layers()
            sim.plot_simulation_output()
            os.rename(sim.mode_fig_dir, f'{sim.mode_fig_dir}_{j}')
            os.rename(sim.mode_data_dir, f'{sim.mode_data_dir}_{j}')
        
=======
        sim = Simulator(cfg)
        sim.simulate_tracks()
        sim.plot_terrain_features()
        sim.plot_wtk_layers()
        sim.plot_directional_potentials()
        sim.plot_simulated_tracks()
        sim.plot_presence_map()
>>>>>>> f7b2656e
<|MERGE_RESOLUTION|>--- conflicted
+++ resolved
@@ -8,20 +8,32 @@
 config_base = Config(
     run_name='wv_appalachians_test',
     sim_movement='heuristics',
+    movement_model='heuristics',
+    
+    out_dir='./output',
+    max_cores=16,
+    
     movement_ruleset='step_ahead_look_ahead', # dir_random_walk,step_ahead_drw,step_ahead_look_ahead,lookahead,mixed
     random_walk_freq=0, # if > 0, how often random walks will randomly occur -- approx every 1/random_walk_freq steps
     random_walk_step_range=(30,60), # when a random walk does occur, the number of random steps will occur in this range
     look_ahead_dist = 2000.0, #distance outward that bird will scan for strong updrafts
+    
+    thermals_realization_count=1,
     thermal_intensity_scale=1., #1 gives weak random field, 3 gives v strong random field    
-    max_cores=16,
-    out_dir='./output',
+    updraft_threshold=0.85,
+    
     southwest_lonlat=(-79.7, 39.),  # (lon, lat) for southwest pt, no integers!
     region_width_km=(70., 60.),  # terrain width (xwidth, ywidth) in km
     resolution=100., # meters
+    
     track_direction=202.5,
     track_start_region=(10, 60, 55, 55),  #xmin, xmax, ymin, ymax
     #track_start_region=(12, 18, 15, 25),  #xmin, xmax, ymin, ymax. placed centrally for random walk case
-    track_count=500
+    track_count=50,
+    
+    # plotting related
+    fig_height: float = 6.,
+    fig_dpi: int = 300  # increase this to get finer plots
 )
 
 config_uniform_north = replace(
@@ -56,22 +68,20 @@
         # config_seasonal_north
     )
     for i, cfg in enumerate(configs_to_run):
-<<<<<<< HEAD
-        for j in range(2):  #allows us to run for multiple realizations of the thermal field
-            sim = Simulator(cfg)
-            sim.simulate_tracks()
-            #sim.plot_terrain_features()
-            #sim.plot_wtk_layers()
-            sim.plot_simulation_output()
-            os.rename(sim.mode_fig_dir, f'{sim.mode_fig_dir}_{j}')
-            os.rename(sim.mode_data_dir, f'{sim.mode_data_dir}_{j}')
+
+#        for j in range(2):  #allows us to run for multiple realizations of the thermal field
+#            sim = Simulator(cfg)
+#            sim.simulate_tracks()
+#            #sim.plot_terrain_features()
+#            #sim.plot_wtk_layers()
+#            sim.plot_simulation_output()
+#            os.rename(sim.mode_fig_dir, f'{sim.mode_fig_dir}_{j}')
+#            os.rename(sim.mode_data_dir, f'{sim.mode_data_dir}_{j}')
         
-=======
         sim = Simulator(cfg)
         sim.simulate_tracks()
         sim.plot_terrain_features()
         sim.plot_wtk_layers()
         sim.plot_directional_potentials()
         sim.plot_simulated_tracks()
-        sim.plot_presence_map()
->>>>>>> f7b2656e
+        sim.plot_presence_map()