"""Script for running the SSRS simulation in Wyoming
around Top of the World wind power plant at 50-m resolution"""

from dataclasses import replace
from ssrs import Simulator, Config

config_jem_base = Config(
    run_name='jem_wy',
    max_cores=16,
    out_dir='./output',
    southwest_lonlat=(-106.21, 42.78),  # (lon, lat) for southwest pt
    region_width_km=(50., 50.),  # terrain width (xwidth, ywidth) in km
    resolution=50.,
    track_direction=0.,
<<<<<<< HEAD
    #track_start_region=(2, 48, 0, 0),
    track_start_region=(2, 48, 0, 1),
    track_count=1000,
    #track_start_type='uniform',
=======
    track_start_region=(2, 48, 0, 1),
    track_count=1000
>>>>>>> 6cc7e599
)

config_jem_uniform_north = replace(
    config_jem_base,
    sim_mode='uniform',
    uniform_winddirn=270.,
    uniform_windspeed=10.,
)


config_jem_snapshot_north = replace(
    config_jem_base,
    sim_mode='snapshot',
    snapshot_datetime=(2010, 6, 17, 13),
)


config_jem_seasonal_north = replace(
    config_jem_base,
    sim_mode='seasonal',
    seasonal_start=(3, 1),  # start of season (month, day)
    seasonal_end=(6, 1),  # end of season (month, day)
    seasonal_timeofday='daytime',  # morning, afternoon, evening, daytime
    seasonal_count=8,
)

if __name__ == '__main__':

    configs_to_run = (
        config_jem_uniform_north,
        config_jem_snapshot_north,
        # config_jem_seasonal_north
    )
    for i, cfg in enumerate(configs_to_run):
        sim = Simulator(cfg,seed=42)
        sim.simulate_tracks()
        sim.plot_terrain_features()
        sim.plot_wtk_layers()
        sim.plot_simulation_output()<|MERGE_RESOLUTION|>--- conflicted
+++ resolved
@@ -12,15 +12,8 @@
     region_width_km=(50., 50.),  # terrain width (xwidth, ywidth) in km
     resolution=50.,
     track_direction=0.,
-<<<<<<< HEAD
-    #track_start_region=(2, 48, 0, 0),
-    track_start_region=(2, 48, 0, 1),
-    track_count=1000,
-    #track_start_type='uniform',
-=======
     track_start_region=(2, 48, 0, 1),
     track_count=1000
->>>>>>> 6cc7e599
 )
 
 config_jem_uniform_north = replace(
