--- conflicted
+++ resolved
@@ -11,15 +11,9 @@
     southwest_lonlat=(-106.21, 42.78),  # (lon, lat) for southwest pt
     region_width_km=(50., 50.),  # terrain width (xwidth, ywidth) in km
     resolution=50.,
-<<<<<<< HEAD
     track_direction=180.,
     track_start_region=(2, 48, 49, 49),
     track_count=500
-=======
-    track_direction=0.,
-    track_start_region=(2, 48, 0, 0),
-    track_count=1000
->>>>>>> f7b2656e
 )
 
 config_jem_uniform_north = replace(
