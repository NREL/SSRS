--- conflicted
+++ resolved
@@ -59,28 +59,22 @@
     wtk_thermal_height: int = 100  # WTK pressure, temperature, at this height
     wtk_interp_type: str = 'linear'  # 'nearest', 'linear', or 'cubic'
 
-<<<<<<< HEAD
-    # parameters defining the updraft calculation
-    thermals_realization_count: int = 0  # number of realizations of thermals
-    updraft_threshold: float = 0.75  # only use updrafts higher than this (m/s)
-    updraft_threshold_stdev: float = 0.0  # if > 0, sample from truncated normal distribution
-    updraft_threshold_seed: int = 123456789  # if `updraft_threshold_stdev` > 0, used to initialize the RNG
+    # Parameters defining the updraft calculation
+    updraft_threshold: float = 0.75         # only use updrafts higher than this (m/s)
+    updraft_threshold_stdev: float = 0.0    # if > 0, sample from truncated normal distribution
+    updraft_threshold_seed: int = 123456789 # if `updraft_threshold_stdev` > 0, used to initialize the RNG
     updraft_threshold_realization_min: float = -2.5  # if `updraft_threshold_stdev` > 0, potentials are calculated for these discrete threshold values (in stdevs about the mean `updraft_threshold`)
     updraft_threshold_realization_max: float = 2.5  # if `updraft_threshold_stdev` > 0, potentials are calculated for these discrete thresold values (in stdevs about the mean `updraft_threshold`)
     updraft_threshold_realization_step: float = 0.5  # if `updraft_threshold_stdev` > 0, potentials are calculated for these discrete thresold values (in stdevs about the mean `updraft_threshold`)
-    smooth_threshold_cutoff: bool = False  # set to True for legacy behavior
-    movement_model: str = 'fluid-flow'  # fluid-flow, drw, heuristics
-    orographic_model: str = 'original'  # original, improved
-=======
-    # Parameters defining the updraft calculation
-    updraft_threshold: float = 0.75        # only use updrafts higher than this (hard cut-off; m/s)
+    smooth_threshold_cutoff: bool = False   # set to True for legacy behavior
+
     # Parameters for orographic updraft model
-    orographic_model: str = 'original'     # original, improved
+    orographic_model: str = 'original'      # original, improved
+
     # Parameters for thermal updraft model
     thermal_model: str = 'naive'           # 'naive', 'improvedAllen' (uses HRRR)
     thermals_realization_count: int = 0    # number of realizations of thermals
     thermal_intensity_scale: float = 2.0   # 1 gives weak random thermal field, 3 gives v strong random thermal field (only used with 'naive')
->>>>>>> 976c8223
 
     # Improved orographic model parameters (used if `orographic_model` == 'improved')
     h: float = 80.                                    # height of interest, height of flight (m AGL)
