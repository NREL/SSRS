--- conflicted
+++ resolved
@@ -74,17 +74,12 @@
     # parameters for simulating tracks
     track_direction: float = 0  # movement direction measured clockwise from north
     track_count: str = 1000  # number of simulated eagle tracks
-<<<<<<< HEAD
-    track_start_region: Tuple[float, float, float, float] = (5, 55, 1, 2) # (xmin, xmax, ymin, ymax)
     track_start_type: str = 'structured'  # 'structured' or 'random'
-=======
-    track_start_type: str = 'structured'  # structured, random
-    track_start_region: Tuple[float, float, float, float] = (5, 55, 1, 2) # [xmin, xmax, ymin, ymax] in km wrt to box selected by southwest_lonlat and regions_width_km
+    track_start_region: Tuple[float, float, float, float] = (5, 55, 1, 2) # (xmin, xmax, ymin, ymax) in km wrt to box selected by southwest_lonlat and regions_width_km
     track_start_region_width: float = 0. # long side of rectangular region [km] -- if specified, `track_start_region` is ignored, and `track_start_region_origin` and `track_start_region_rotation` are used instead
     track_start_region_depth: float = 1. # short side of rectangular region [km]
     track_start_region_origin: Tuple[float, float] = (0, 0) # center of the start region; `track_start_region_width` must be > 0
     track_start_region_rotation: float = 0.  # degrees (clockwise from N) to rotate start region about `track_start_region_origin`; `track_start_region_width` must be > 0
->>>>>>> 707a1bca
     track_stochastic_nu: float = 1.  # scaling of move probs, 0 = random walk
     track_dirn_restrict: int = 1  # restrict within 45 deg of previous # moves
     track_converge_tol: float = 0. # presence map convergence tolerance, 0 ==> simulate `track_count` tracks
