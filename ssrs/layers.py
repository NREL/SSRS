""" Module for computing topographical and atmospheric layers """

import numpy as np
import richdem as rd
from datetime import datetime
from typing import Tuple
import random
from scipy import ndimage
from .hrrr import HRRR
from .config import Config
import pathos.multiprocessing as mp


def calcOrographicUpdraft(
    elev: np.ndarray,      # high-res
    wspeed: np.ndarray,    # high-res
    wdirn: np.ndarray,     # high-res
    slope: np.ndarray,     # high-res
    aspect: np.ndarray,    # high-res
    res_terrain: float,    # high-res terrain data resolution
    res: float,            # low-res analysis resolution
    sx: np.ndarray = None,  # low-res
    h: float = 80.,
    min_updraft_val: float = 1e-5
) -> np.ndarray:
    """
    Returns orographic updraft using wind speed, wind direction, slope
    and aspect.

    Returns low-res coarsened field
    """
    if sx is None:
        return calcOrographicUpdraft_original(wspeed, wdirn, slope, aspect,
                                              res_terrain, res, min_updraft_val)
    else:
        return calcOrographicUpdraft_improved(wspeed, wdirn, slope, aspect,
                                              elev, res_terrain, res, sx, h, min_updraft_val)


def calcOrographicUpdraft_original(
    wspeed: np.ndarray,
    wdirn: np.ndarray,
    slope: np.ndarray,
    aspect: np.ndarray,
    res_terrain: float,  # high-res terrain data resolution
    res: float,         # low-res analysis resolution
    min_updraft_val: float = 1e-5
) -> np.ndarray:
    """ Return dimensional orographic updraft using Brandes and Ombalski model

        Receives high-res array, returns coarsened updraft field
    """
    #print('Computing orograhpic updraft with vector model')

    sinterm = np.sin(np.deg2rad(slope))
    costerm = np.cos(np.deg2rad(aspect - wdirn))
    w0 = wspeed * sinterm * costerm

    w0_abovemin = np.maximum(min_updraft_val, w0)
<<<<<<< HEAD
    #w0_abovemin_coarse = highRes2lowRes(w0_abovemin, res_terrain, res)
    return w0_abovemin
=======
    w0_abovemin_coarse = highRes2lowRes(w0_abovemin, res_terrain, res)
    
    return w0_abovemin_coarse
>>>>>>> 1ef9c63b


def calcOrographicUpdraft_improved(
    wspeed: np.ndarray,
    wdirn: np.ndarray,
    slope: np.ndarray,
    aspect: np.ndarray,
    elev: np.ndarray,
    res_terrain: float,  # high-res terrain data resolution
    res: float,         # low-res analysis resolution
    sx: np.ndarray = None,  # low-res
    h: float = 80.,
    min_updraft_val: float = 1e-5
) -> np.ndarray:
    """ Return dimensional orographic updraft using our improved model"""

    # Get coarse orographic using BO04's model
    w0prime = calcOrographicUpdraft_original(wspeed, wdirn, slope, aspect,
                                             res_terrain, res, min_updraft_val)

    # Compute height adjustment
    print('Computing adjusting factors from improved model (1/3)..', end='\r')
    a = 0.00004
    b = 0.0028
    c = 0.8
    d = 0.35
    e = 0.095
    f = -0.09
    slope_lowres = highRes2lowRes(slope, res_terrain, res)
    factor_height = (a * h**2 + b * h + c) * \
        d**(-np.cos(np.deg2rad(slope_lowres)) + e) + f  # low-res
    # Compute Sx adjustment
    print('Computing adjusting factors from improved model (2/3)..', end='\r')
    factor_sx = 1 + np.tan(np.deg2rad(sx)) if sx is not None else 1.
    # Compute terrain complexity adjustment
    print('Computing adjusting factors from improved model (3/3)..', end='\r')
    filterSize_in_m = 100
    filterSize = int(np.floor(filterSize_in_m / res_terrain))
    elev_lowres = highRes2lowRes(elev, res_terrain, res)
    local_zmean = ndimage.generic_filter(
        elev_lowres, np.mean, footprint=np.ones((filterSize, filterSize)))
    local_zmin = ndimage.generic_filter(
        elev_lowres, np.min, footprint=np.ones((filterSize, filterSize)))
    local_zmax = ndimage.generic_filter(
        elev_lowres, np.max, footprint=np.ones((filterSize, filterSize)))
    tc = (local_zmean - local_zmin) / (local_zmax - local_zmin)
    factor_tc = 1 + tc * (h / 40)  # low-res

    # Combine all factors
    print('Computing adjusting factors from improved model..       ')
    F = factor_tc * factor_sx / factor_height

<<<<<<< HEAD
    return F * w0prime
=======
    # Compute improved value and remove NaNs from last column and row (product of Sx calculation)
    wo_imp = F*w0prime
    wo_imp[np.isnan(wo_imp)] = 0.0

    return wo_imp
>>>>>>> 1ef9c63b


def highRes2lowRes(field, res_h, res_l, sigma_in_m=30):
    """
    Upsamples a high-resolution field to a lower resolution

    It works by first creating a gaussian filter with std of 30 m on the high-res
    field, keeping the same resolution. Then, the data is resampled at the target
    low resolution (coarsened) using scipy.ndimage.zoom.

    The value of the filter can be changed using the sigma_in_m varible.
    """

    ratio = res_h / res_l
    if ratio == 1:
        # same resolution, nothing to do here
        return field

    sigma = sigma_in_m / res_h
    if sigma <= 1:
        print('    ! Low resolution terrain data. Consider ',
              'increasing the resolution (`resolution_terrain`).')

    filtered = ndimage.gaussian_filter(field, sigma=sigma)
    field_coarse = ndimage.zoom(filtered, (ratio, ratio))

    return field_coarse


def deardoff_velocity_function(
        pot_temperature: np.ndarray,
        blayer_height: np.ndarray,
        surface_heat_flux: np.ndarray,
        min_updraft_val: float = 1e-5
) -> np.ndarray:
    """ returns deardoff velocity (convective velocity scale) """
    fac = 9.8 / 1216.  # to produce kinematic entity
    pot_temp_kelvin = np.add(pot_temperature, 273.15)
    pos_heat_flux = surface_heat_flux.clip(min=0.)
    mod_blheight = blayer_height.clip(min=100.)
    return np.maximum(min_updraft_val, np.power(fac * np.divide(
        np.multiply(mod_blheight, pos_heat_flux), pot_temp_kelvin), 1. / 3.))


def compute_potential_temperature(
        pressure: np.ndarray,
        temperature: np.ndarray,
) -> np.ndarray:
    """ returns potential temperature in degree celsius"""
    temp_k = np.add(temperature, 273.15)
    ref_pressure = 1e5
    temp_r = np.divide(ref_pressure, pressure)
    return np.multiply(temp_k, np.power(temp_r, 0.2857)) - 273.15


def compute_thermal_updraft(
        zmat: np.ndarray,
        deardoff_vel: np.ndarray,
        blayer_height: np.ndarray,
        min_updraft_val=1e-5
) -> np.ndarray:
    """ returns thermal updraft at any height z"""
    zbyzi = np.divide(zmat, blayer_height).clip(min=0., max=1.)
    emat = 0.85 * np.multiply(np.power(zbyzi, 1 / 3), np.subtract(1.3, zbyzi))
    return np.maximum(min_updraft_val, np.multiply(deardoff_vel, emat))


def calcSlopeDegrees(z_mat: np.ndarray, res: float):
    """ Calculate local terrain slope using 3x3 stencil

    Parameters:
    ----------
    z_mat : numpy array
        Contains elevation data in meters
    res: float
        Resolution in meters, assumed to be same in both directions

    Returns:
    --------
    numpy array containing slope in degrees
    """

    slope = np.empty_like(z_mat)
    slope[:, :] = np.nan
    z_1 = z_mat[:-2, 2:]  # upper left
    z_2 = z_mat[1:-1, 2:]  # upper middle
    z_3 = z_mat[2:, 2:]  # upper right
    z_4 = z_mat[:-2, 1:-1]  # center left
   # z5 = z[ 1:-1, 1:-1] # center
    z_6 = z_mat[2:, 1:-1]  # center right
    z_7 = z_mat[:-2, :-2]  # lower left
    z_8 = z_mat[1:-1, :-2]  # lower middle
    z_9 = z_mat[2:, :-2]  # lower right
    dz_dx = ((z_3 + 2 * z_6 + z_9) - (z_1 + 2 * z_4 + z_7)) / (8 * res)
    dz_dy = ((z_1 + 2 * z_2 + z_3) - (z_7 + 2 * z_8 + z_9)) / (8 * res)
    rise_run = np.sqrt(dz_dx**2 + dz_dy**2)
    slope[1:-1, 1:-1] = np.degrees(np.arctan(rise_run))
    return np.nan_to_num(slope)


def calcAspectDegrees(z_mat: np.ndarray, res: float):
    """ Calculate local terrain aspect using 3x3 stencil

    Parameters:
    ----------
    z : numpy array
        Contains elevation data in meters
    res: float
        Resolution in meters, assumed to be same in both directions

    Returns:
    --------
    numpy array containing aspect in degrees
    """

    aspect = np.empty_like(z_mat)
    aspect[:, :] = np.nan
    z_1 = z_mat[:-2, 2:]  # upper left
    z_2 = z_mat[1:-1, 2:]  # upper middle
    z_3 = z_mat[2:, 2:]  # upper right
    z_4 = z_mat[:-2, 1:-1]  # center left
   # z5 = z[ 1:-1, 1:-1] # center
    z_6 = z_mat[2:, 1:-1]  # center right
    z_7 = z_mat[:-2, :-2]  # lower left
    z_8 = z_mat[1:-1, :-2]  # lower middle
    z_9 = z_mat[2:, :-2]  # lower right
    dz_dx = ((z_3 + 2 * z_6 + z_9) - (z_1 + 2 * z_4 + z_7)) / (8 * res)
    dz_dy = ((z_1 + 2 * z_2 + z_3) - (z_7 + 2 * z_8 + z_9)) / (8 * res)
    dz_dx[dz_dx == 0.] = 1e-10
    angle = np.degrees(np.arctan(np.divide(dz_dy, dz_dx)))
    angle_mod = 90. * np.divide(dz_dx, np.absolute(dz_dx))
    aspect[1:-1, 1:-1] = 180. - angle + angle_mod
    # change reference
    #print('i am here')
    aspect = (-aspect + 90) % 360
    return np.nan_to_num(aspect)


def blurQuantity(quant: np.ndarray, res: float, h: float):
    '''
    Calculate a blurred version of a quantity quant based
    on the height h
    '''

    sigma_in_m = min(0.8 * h + 16, 300)  # size of kernel in meters
    return ndimage.gaussian_filter(quant, sigma=sigma_in_m / res)


def calcSx(xgrid, ygrid, zagl, A, dmax=500, method='linear', verbose=True):
    '''
    Sx is a measure of topographic shelter or exposure relative to a particular
    wind direction. Calculates a whole map for all points (xi, yi) in the domain.
    For each (xi, yi) pair, it uses all v points (xv, yv) upwind of (xi, yi) in
    the A wind direction, up to dmax.
    Winstral, A., Marks D. "Simulating wind fields and snow redistribution using
        terrain-based parameters to model snow accumulation and melt over a semi-
        arid mountain catchment" Hydrol. Process. 16, 3585–3603 (2002)
    Usage
    =====
    xx, yy : array
        meshgrid arrays of the region extent coordinates.
    zagl: arrayi, xr.DataArray
        Elevation map of the region
    A: float
        Wind direction (deg, wind direction convention)
    dmax: float
        Upwind extent of the search
    method: string
        griddata interpolation method. Options are 'nearest', 'linear', 'cubic'.
        Recommended linear or cubic.
    '''
    from scipy.interpolate import griddata
    import xarray as xr

    xx, yy = np.meshgrid(xgrid, ygrid, indexing='ij')

    # get resolution (assumes uniform resolution)
    res = xx[1, 0] - xx[0, 0]
    npoints = 1 + int(dmax / res)
    if dmax < res:
        raise ValueError(
            'dmax needs to be larger or equal to the resolution of the grid')

    # Get upstream direction
    A = A % 360
    if A == 0:
        upstreamDirX = 0
        upstreamDirY = -1
    elif A == 90:
        upstreamDirX = -1
        upstreamDirY = 0
    elif A == 180:
        upstreamDirX = 0
        upstreamDirY = 1
    elif A == 270:
        upstreamDirX = 1
        upstreamDirY = 0
    elif A > 0 and A < 90:
        upstreamDirX = -1
        upstreamDirY = -1
    elif A > 90 and A < 180:
        upstreamDirX = -1
        upstreamDirY = 1
    elif A > 180 and A < 270:
        upstreamDirX = 1
        upstreamDirY = 1
    elif A > 270 and A < 360:
        upstreamDirX = 1
        upstreamDirY = -1

    # change angle notation
    ang = np.deg2rad(270 - A)

    # array for interpolation using griddata
    points = np.array((xx.flatten(), yy.flatten())).T
    if isinstance(zagl, xr.DataArray):
        zagl = zagl.values
    values = zagl.flatten()

    # create rotated grid. This way we sample into a interpolated grid that has the exact points we need
    xmin = min(xx[:, 0])
    xmax = max(xx[:, 0])
    ymin = min(yy[0, :])
    ymax = max(yy[0, :])
    if A % 90 == 0:
        # if flow is aligned, we don't need a new grid
        xrot = xx[:, 0]
        yrot = yy[0, :]
        xxrot = xx
        yyrot = yy
        elevrot = zagl
    else:
        xrot = np.arange(xmin, xmax + 0.1, abs(res * np.cos(ang)))
        yrot = np.arange(ymin, ymax + 0.1, abs(res * np.sin(ang)))
        xxrot, yyrot = np.meshgrid(xrot, yrot, indexing='ij')
        elevrot = griddata(points, values, (xxrot, yyrot), method=method)

    # create empty rotated Sx array
    Sxrot = np.empty(np.shape(elevrot))
    Sxrot[:, :] = np.nan

    for i, xi in enumerate(xrot):
        if verbose:
            print(
                f'Computing shelter angle Sx.. {100*(i+1)/len(xrot):.1f}%  ', end='\r')
        for j, yi in enumerate(yrot):

            # Get elevation profile along the direction asked
            isel = np.linspace(i - upstreamDirX * npoints +
                               upstreamDirX, i, npoints, dtype=int)
            jsel = np.linspace(j - upstreamDirY * npoints +
                               upstreamDirY, j, npoints, dtype=int)
            try:
                xsel = xrot[isel]
                ysel = yrot[jsel]
                elev = elevrot[isel, jsel]
            except IndexError:
                # At the borders, can't get a valid positions
                xsel = np.zeros(np.size(isel))
                ysel = np.zeros(np.size(jsel))
                elev = np.zeros(np.size(isel))

            # elevation of (xi, yi), for convenience
            elevi = elev[-1]

            try:
                Sxrot[i, j] = np.nanmax(np.rad2deg(np.arctan(
                    (elev[:-1] - elevi) / (((xsel[:-1] - xi)**2 + (ysel[:-1] - yi)**2)**0.5))))
            except IndexError:
                raise

    if verbose:
        print(f'Computing shelter angle Sx..        ')
    # interpolate results back to original grid
    pointsrot = np.array((xxrot.flatten(), yyrot.flatten())).T
    Sx = griddata(pointsrot, Sxrot.flatten(), (xx, yy), method=method)

    return Sx


def calcSlopeDegrees_richdem(z_mat: np.ndarray, res: float) -> np.ndarray:
    """ Compute slope using richdem package

    Parameters:
    -----------
    z: numpy array
        Contains elevation data for the concerned region in meters
    res: float
        Resolution in meters, assumed to be same in both directions

    Returns:
    --------
    numpy array containing slope in degrees
    """

    z_rd = rd.rdarray(z_mat, no_data=-9999)
    out = rd.TerrainAttribute(z_rd, attrib='slope_degrees', zscale=1 / res)
    return out


def calcAspectDegrees_richdem(z_mat: np.ndarray, res: float) -> np.ndarray:
    """ Compute aspect using richdem package

    Parameters:
    -----------
    z: numpy array
        Contains elevation data for the concerned region in meters
    res: float
        Resolution in meters, assumed to be same in both directions

    Returns:
    --------
    numpy array containing aspect in degrees
    """

    z_rd = rd.rdarray(z_mat, no_data=-9999)
    out = rd.TerrainAttribute(z_rd, attrib='aspect', zscale=1 / res)
    return out


def get_above_threshold_speed_scalar(in_val, threshold, apply_legacy_function=False, transition_exp=5.0):
    """ Converts updraft using threshold speed

    Legacy thresholding function is applied if `apply_legacy_function`
    kwarg is True and the updraft is at least 0.01 m/s; otherwise, a
    hard cutoff is applied and the updraft is zeroed below the threshold.
    """
    usable_updraft = 0.
    if in_val > threshold:
        usable_updraft = in_val
    elif (in_val > 1e-02) and apply_legacy_function:
        usable_updraft = threshold * (
            np.exp((in_val / threshold)**transition_exp) - 1) / (np.exp(1) - 1)
    return usable_updraft


def get_above_threshold_speed(in_array: np.ndarray, threshold: float):
    """ vectorized form """
    return np.vectorize(get_above_threshold_speed_scalar)(in_array, threshold)


def get_above_threshold_hard_cutoff(in_array: np.ndarray, threshold: float):
    thresholded_array = np.copy(in_array)
    thresholded_array[np.where(in_array < threshold)] = 0
    return thresholded_array


#def get_random_threshold(
#    threshold: float,
#    threshold_stdev: float
#):
#    cutoff = -1
#    while cutoff < 0:
#        cutoff = np.random.normal(loc=threshold, scale=threshold_stdev)
#    return cutoff


def compute_random_thermals(
    aspect: np.ndarray,  # terrain aspect, used for weighting
    thermal_intensity_scale: float  # describe strength of field
) -> np.ndarray:
    """
    Returns field of smoothed random thermals from lognornal dist

    This method is only used if thermal_model is 'naive'
    """
    ysize, xsize = aspect.shape
    wt_init = np.zeros([ysize, xsize])
    border_x = int(0.05 * xsize)
    border_y = int(0.05 * ysize)
    # border with no thermals used to reduce problems of circling out of the domain
    for i in range(border_y, ysize - border_y):
        for j in range(border_x, xsize - border_x):
            wtfactor = 1000 + (abs(aspect[i, j] - 180.) / 180.) * \
                2000.  # weight prob using aspect: asp near 180 has highest prob of a thermal
            num1 = np.random.randint(1, int(wtfactor))
            if num1 == 5:
                wt_init[i, j] = np.random.lognormal(
                    thermal_intensity_scale + 3, 0.5)
            else:
                wt_init[i, j] = 0.0
    # est const = 2500 based on G Young 1.5 rule with 30 m grid
    # num1=np.random.randint(1,2000)

    # smooth the result to form Gaussian thermals
    wt = ndimage.gaussian_filter(wt_init, sigma=4, mode='constant')

    return wt

#def compute_terrain_linearity_index(
#    elevation: np.ndarray,
#    aspect: np.ndarray,
#    min_updraft_val: float = 0.
#) -> np.ndarray:
#    """ UNFINISHED Returns a measure of terrain linearity based on contiguous regions of similar aspect """
#    ysize, xsize = aspect.shape
#    for m in range(1, ysize):
#        for n in range(1, xsize):
#            count[m,n]=0.
#            for i in range(m-1,m+1)
#                for j in range(n-1,n+1)
#                    if abs(aspect[i,j]-aspect[m,n])<5:
#                        count[m,n]=count[m,n]+1
#   
#    return tli
        
        
# def computeDatetimeGain(datetime):
#
#     tofday_hour = datetime.hour
#     tofyear_mon = datetime.month
#
#     # Compute the diurnal cycle weights
#
#     tsunrise = 6       # time of sunrise, in hours. Tipically 6AM. Given in military time
#     tsunset = 18       # time of sunset, in hours. Tipically 6PM. Given in military time
#     maxfactor = 1.2  # factor by which the quantities will be multiplied by at the solar zenith
#     # factor by which the quantities will be multiplied by at night (could be negative, indicating a stable boundary layer)
#     minfactor = 0
#
#     tday = np.linspace(tsunrise, tsunset, 100)
#     period = tsunrise - tsunset
#     phase = period / 2 + tsunrise
#     amp = (maxfactor - minfactor) / 2
#     offset = (maxfactor + minfactor) / 2
#     tofday_weight = amp * \
#         np.cos((2 * np.pi * (1 / period) * (tday - phase))) + offset
#
#     # Add bounds of simulation times
#     tday = np.concatenate(([0], tday, [24]))
#     tofday_weight = np.concatenate(([minfactor], tofday_weight, [minfactor]))
#
#     # Compute the seasonal cycle weights
#
#     # month in which the summer begins. Left for generality. 1=Jan; 12=Dec.
#     moSummerStart = 4
#     # month in which the summer ends. Left for generality. 1=Jan; 12=Dec.
#     moSummerEnd = 9
#     maxfactor = 1.1  # factor by which the quantities will be multiplied by middle of Summer
#     minfactor = 0.5  # factor by which the quantities will be multiplied by at other seasons
#
#     tyear = np.linspace(moSummerStart, moSummerEnd, 100)
#     period = moSummerStart - moSummerEnd
#     phase = period / 2 + moSummerStart
#     amp = (maxfactor - minfactor) / 2
#     offset = (maxfactor + minfactor) / 2
#     tofyear_weight = amp * \
#         np.cos((2 * np.pi * (1 / period) * (tyear - phase))) + offset
#
#     # Add bounds of simulation times
#     tyear = np.concatenate(([0], tyear, [12]))
#     tofyear_weight = np.concatenate(([minfactor], tofyear_weight, [minfactor]))
#
#     diurnalgain = np.interp(tofday_hour, tday, tofday_weight)
#     seasonalgain = np.interp(tofyear_mon, tyear, tofyear_weight)
#
#     return diurnalgain, seasonalgain


def getRandomPointsWeighted(weight, n, nRealization=1):

    normalweight = weight / np.sum(weight)

    choicesum = np.zeros_like(weight).flatten()
    for i in range(nRealization):
        randindices = np.random.choice(
            np.arange(np.size(choicesum)), size=n, replace=False, p=normalweight.flatten())
        # create a current-iteration result
        choice = np.zeros_like(weight).flatten()
        choice[randindices] = 1
        # accumulate
        choicesum = choicesum + choice

    # sum of realizations
    choicesum = choicesum.reshape(np.shape(weight))
    # last realization, choice
    choice = choice.reshape(np.shape(weight))

    return choice, choicesum


def getObs_maxw(height, hrrr, southwest_lonlat, extent, res):
    # Add a weight based on experimental observations at the WFIP2 site if height is low
    import xarray as xr
    import os

    if height <= 200:
        my_path = os.path.abspath(os.path.dirname(__file__))
        wfip = xr.open_dataset(os.path.join(
            my_path, 'updraft', 'updraft_conditions_wfip2.nc'))
        rho = 1.225  # kg/m^3
        cp = 1005   # J/(kg*K)

        # Get mean wspd
        u, xx, yy = hrrr.get_single_var_on_grid(
            ':UGRD:80 m above ground', southwest_lonlat, extent, res)   # u component of the wind at 80 AGL
        v, xx, yy = hrrr.get_single_var_on_grid(
            ':UGRD:80 m above ground', southwest_lonlat, extent, res)   # u component of the wind at 80 AGL
        wspd = (u**2 + v**2)**0.5
        meanwspd = np.mean(wspd)

        # Get heat flux
        gflux_Wm2, xx, yy = hrrr.get_single_var_on_grid(
            ':(GFLUX):', southwest_lonlat, extent, res)   # ground heat flux
        sensible, xx, yy = hrrr.get_single_var_on_grid(
            ':SHTFL:surface', southwest_lonlat, extent, res)   # sensible heat flux
        latent, xx, yy = hrrr.get_single_var_on_grid(
            ':LHTFL:surface', southwest_lonlat, extent, res)   # latent heat flux
        hfx = (sensible + latent - gflux_Wm2) / (rho * cp)
        meanhfx = np.mean(hfx)

        # Get the vertical speed statistics
        wfiph = wfip.interp(height=height).squeeze(drop=True)
        wdata = wfiph.where((wfiph.wind_speed > meanwspd - 1) & (wfiph.wind_speed < meanwspd + 1) &
                            (wfiph.hfx > meanhfx - 0.025) & (wfiph.hfx < meanhfx + 0.025), drop=True)['vertical_air_velocity']  # .to_dataframe().agg(['count','min','mean','max','std'])
        wmax = wdata.max().values

        return wmax


def compute_thermals_3d(
    aspect: np.ndarray,  # terrain aspect, used for weighting
    southwest_lonlat: Tuple[float, float],
    extent: Tuple[float, float, float, float],  # xmin, ymin, xmax, ymax
    res: int,   # uniform resolution
    time,  # either tuple with [y, m, d, hour], or datetimeobject
    height: float = 150,
    wfipInformed: bool = True
) -> np.ndarray:
    '''
    Returns field of thermals based on Allen (2006)
    '''
<<<<<<< HEAD
    #from ssrs.raster import *
    #from ssrs import Terrain, HRRR

    # TODO: Loop over a list of `time`s

    # Get hrrr data
    hrrr = HRRR(
        valid_date=f'{time[0]}-{time[1]:02d}-{time[2]:02d} {time[3]:02d}:{time[4]:02d}')
=======
    
    # TODO: Loop over a list of `time`s
    
    # Get string of time to pass to HRRR. Time can be passed either a tuple of datetime object
    if isinstance(time, datetime):
        timestr = f' {time.year}-{time.month:02d}-{time.day:02d} {time.hour:02d}:{time.minute:02d}'
    else:
        timestr = f'{time[0]}-{time[1]:02d}-{time[2]:02d} {time[3]:02d}:00'

    # Get hrrr data
    hrrr = HRRR(valid_date = timestr)
>>>>>>> 1ef9c63b

    # Compute convective velocity
    wstar, xx, yy = hrrr.get_convective_velocity(
        southwest_lonlat, extent, res=res)
    # Compute albedo
    albedo, xx, yy = hrrr.get_albedo(southwest_lonlat, extent, res)
    # Get boundary layer height
<<<<<<< HEAD
    zi, xx, yy = hrrr.get_single_var_on_grid(':(HPBL):',  # boundary layer height
                                             southwest_lonlat,
                                             extent,
                                             res)
=======
    zi,     xx, yy = hrrr.get_single_var_on_grid(':(HPBL):',  # boundary layer height
                                                 southwest_lonlat,
                                                 extent,
                                                 res)
    print(f'albedo is {albedo}')
    wstar  = wstar.values
    try:
        albedo = albedo.values
    except AttributeError:  # it's an array already
        pass
    zi = zi[list(zi.keys())[0]].values


    if np.mean(zi) == np.nan:
        raise ValueError(f'The value obtained for the boundary layer height contains NaNs.',\
                         f'HRRR data is imcomplete at the site and time of interest.')
>>>>>>> 1ef9c63b

    # Define updraft shape factors
    r1r2shape = np.array([0.14, 0.25, 0.36, 0.47, 0.58, 0.69, 0.80])
    Kshape = np.array([[1.5352, 2.5826, -0.0113, -0.1950, 0.0008],
                       [1.5265, 3.6054, -0.0176, -0.1265, 0.0005],
                       [1.4866, 4.8356, -0.0320, -0.0818, 0.0001],
                       [1.2042, 7.7904, 0.0848, -0.0445, 0.0001],
                       [0.8816, 13.9720, 0.3404, -0.0216, 0.0001],
                       [0.7067, 23.9940, 0.5689, -0.0099, 0.0002],
                       [0.6189, 42.7965, 0.7157, -0.0033, 0.0001]])

    # Create weight for likeliness of thermals in space
    albedofactor = (0.1 / (albedo)**0.5)
    spatialWeight = (wstar**1 + albedofactor)**2
    # Mask the edges so no thermals there
<<<<<<< HEAD
    fringe = 3000  # in [m]
    ifringe = int(fringe / res)
    spatialWeight[0:ifringe, :] = spatialWeight[-ifringe:, :] = 0
    spatialWeight[:, 0:ifringe] = spatialWeight[:, -ifringe:] = 0

    # Get thermal parameters
    ziavg = np.mean(zi)
    zzi = height / zi
    zziavg = height / ziavg
    assert ziavg > 300, 'The boundary layer is too shallow for thermals'
=======
    fringe= 2000 # in [m]
    ifringe = int(fringe/res)
    spatialWeight[0:ifringe,:] = spatialWeight[-ifringe:,:] = 0
    spatialWeight[:,0:ifringe] = spatialWeight[:,-ifringe:] = 0

    # Get thermal parameters
    ziavg = np.mean(zi)
    zzi = height/zi
    zziavg = height/ziavg
    if ziavg > 300:
        ValueError(f'The boundary layer is too shallow for thermals')
>>>>>>> 1ef9c63b

    # Calcualte average updraft size
    rbar = (.102 * zzi**(1 / 3)) * (1 - (.25 * zzi)) * zi

    # Calculate average updraft strength (G. Young)
    wT = wstar * 0.85 * (zzi**(1 / 3)) * (1.3 - zzi)

    # Size gain around a mean, based on albedo
    rgain = 1.4 * (0.4 / (albedo))

    # Calculate inner and outer radius of rotated trapezoid updraft
    r2 = rbar * rgain
    r2[r2 < 10] = 10
    r1r2 = 0.0011 * r2 + 0.14
    r1r2[r2 > 600] = 0.8
    r1 = r1r2 * r2

    # Determine number of thermals
    nThermals = int(0.6 * (extent[2] - extent[0]) *
                    (extent[3] - extent[1]) / (ziavg * np.mean(r2)))

    # Create strength gains, based on wstar
    wgain = 0.7 * wstar

    # Multiply average updraft strength by the gain
    wTbar = wT * wgain

    # Calculate strength at center of rotated trapezoid updraft
    wpeak = (3 * wTbar * ((r2**3) - (r2**2) * r1)) / ((r2**3) - (r1**3))

    # Create a realization of thermal's center location
<<<<<<< HEAD
    print(
        f'Creating {nThermals} thermals. The average boundary layer height is {ziavg:1f}')
    wt_init, sumOfRealizations = getRandomPointsWeighted(
        weight=spatialWeight, n=nThermals, nRealization=1)
=======
    print(f'Creating {nThermals} thermals. The average boundary layer height is {ziavg:.1f} m')
    wt_init, sumOfRealizations = getRandomPointsWeighted(weight=spatialWeight, n=nThermals, nRealization=1)
>>>>>>> 1ef9c63b

    # Get distances to closest thermal center
    wt_init1 = np.zeros_like(wt_init)
    wt_init1[wt_init > 0] = 1
    dist = ndimage.distance_transform_edt(np.logical_not(wt_init1)) * res

    # Calculate updraft velocity
    r = dist
    rr2 = r / r2

    # Calculate shape parameters
    k1 = np.ones_like(r1r2)
    k2 = np.ones_like(r1r2)
    k3 = np.ones_like(r1r2)
    k4 = np.ones_like(r1r2)
    k1 = k1 * Kshape[6, 0]
    k2 = k2 * Kshape[6, 1]
    k3 = k3 * Kshape[6, 2]
    k4 = k4 * Kshape[6, 3]
    k1[r1r2 < (0.5 * r1r2shape[6] + r1r2shape[5])] = Kshape[5, 0]
    k2[r1r2 < (0.5 * r1r2shape[6] + r1r2shape[5])] = Kshape[5, 1]
    k3[r1r2 < (0.5 * r1r2shape[6] + r1r2shape[5])] = Kshape[5, 2]
    k4[r1r2 < (0.5 * r1r2shape[6] + r1r2shape[5])] = Kshape[5, 3]
    k1[r1r2 < (0.5 * r1r2shape[5] + r1r2shape[4])] = Kshape[4, 0]
    k2[r1r2 < (0.5 * r1r2shape[5] + r1r2shape[4])] = Kshape[4, 1]
    k3[r1r2 < (0.5 * r1r2shape[5] + r1r2shape[4])] = Kshape[4, 2]
    k4[r1r2 < (0.5 * r1r2shape[5] + r1r2shape[4])] = Kshape[4, 3]
    k1[r1r2 < (0.5 * r1r2shape[4] + r1r2shape[3])] = Kshape[3, 0]
    k2[r1r2 < (0.5 * r1r2shape[4] + r1r2shape[3])] = Kshape[3, 1]
    k3[r1r2 < (0.5 * r1r2shape[4] + r1r2shape[3])] = Kshape[3, 2]
    k4[r1r2 < (0.5 * r1r2shape[4] + r1r2shape[3])] = Kshape[3, 3]
    k1[r1r2 < (0.5 * r1r2shape[3] + r1r2shape[2])] = Kshape[2, 0]
    k2[r1r2 < (0.5 * r1r2shape[3] + r1r2shape[2])] = Kshape[2, 1]
    k3[r1r2 < (0.5 * r1r2shape[3] + r1r2shape[2])] = Kshape[2, 2]
    k4[r1r2 < (0.5 * r1r2shape[3] + r1r2shape[2])] = Kshape[2, 3]
    k1[r1r2 < (0.5 * r1r2shape[2] + r1r2shape[1])] = Kshape[1, 0]
    k2[r1r2 < (0.5 * r1r2shape[2] + r1r2shape[1])] = Kshape[1, 1]
    k3[r1r2 < (0.5 * r1r2shape[2] + r1r2shape[1])] = Kshape[1, 2]
    k4[r1r2 < (0.5 * r1r2shape[2] + r1r2shape[1])] = Kshape[1, 3]
    k1[r1r2 < (0.5 * r1r2shape[1] + r1r2shape[0])] = Kshape[0, 0]
    k2[r1r2 < (0.5 * r1r2shape[1] + r1r2shape[0])] = Kshape[0, 1]
    k3[r1r2 < (0.5 * r1r2shape[1] + r1r2shape[0])] = Kshape[0, 2]
    k4[r1r2 < (0.5 * r1r2shape[1] + r1r2shape[0])] = Kshape[0, 3]

    # Calculate the smooth vertical velocity distribution
    ws = (1 / (1 + (k1 * abs(rr2 + k3))**k2)) + k4 * rr2
    # no negative updrafts
    ws[ws < 0] = 0
    # Set to zero if above the boundary layer
    ws[zi < height] = 0

    # Calculate downdraft velocity at edges of updrafts
    wl = (np.pi / 6) * np.sin(rr2 * np.pi)
    wl[((dist < r1) | (rr2 > 2))] = 0
    wd = 2.5 * wl * (zzi - 0.5)
    wd[((zzi < 0.5) | (zzi > 0.9))] = 0
    wd[wd < 0] = 0

    # Combine fields
    w = wpeak * ws + wd * wTbar

    # Scale it to fit experimental data (optional)
    if wfipInformed:
        if height <= 200:
            wmax = getObs_maxw(height, hrrr, southwest_lonlat, extent, res)
            w = w * wmax / np.max(w)
        else:
            print(
                'The height requested is higher than observations. Skipping correction.')

    # Environment sink
    # we = np.zeros_like(w)
    # Stretch updraft field to blend with sink at edge
    # w[dist>r1] = (w*(1-we/wpeak)+we)[dist>r1]
<<<<<<< HEAD
=======
    
    print(f'compute_thermals_3d returning a thermal field of shape {np.shape(w)}')
    return w
>>>>>>> 1ef9c63b

    return w


# def compute_adjusted_orographic_updraft (
#     wspeedAtRefHeight: np.ndarray,
#     wdirn: np.ndarray,
#     elevation: np.ndarray,
#     tc: float,
#     res: float,
#     h: float = 80,
#     #min_updraft_val: float = -5.,
#     returnOriginal: bool =False
# ) -> np.ndarray:
#     '''
#     Returns the dimensional adjusted orographic updraft value

#     Parameters:
#     ===========
#     wspeedAtRefHeight:
#         Wind speed at a reference height, often 80 m AGL
#     wdirn:
#         Wind direction at a reference height
#     elevation:
#         Your z_mat
#     tc:
#         Terrain complexity.
#         Guideline: 0.2 for WY, 0.8 for Appalachian
#     res:
#         Resolution
#     h:
#         Height of interest. Defaults to 80
#     min_updraft_val:
#         Minimum value used to clip the final adjusted model. Placeholder.
#     returnOriginal:
#         Whether or not also return original model

#     Returns:
#     ========
#     w0adj:
#         numpy array containing dimensional w0 adjusted value
#     '''

#     # Constants for height adjustment
#     a=0.00004;  b=0.0028;   c=0.8
#     d=0.35;     e=0.095;    f= -0.09

#     # Compute dummy grid with proper resolution
#     xx, yy = np.meshgrid(np.arange(0,res*np.shape(elevation)[0], res),
#                          np.arange(0,res*np.shape(elevation)[1], res), indexing='ij')
#     # Compute shelterness angle (180 for flipped behavior)
#     wdir_sx =  (np.mean(wdirn)+90)%360  # wdir for sx due to weird convention
#     sx400 = calcSx(xx, yy, elevation, np.mean(wdir_sx)+180, 400)

#     # Get terrain quantities
#     sigma_in_m = min(0.8*h + 16, 300) # size of kernel in meters
#     zblur = ndimage.gaussian_filter(elevation, sigma=sigma_in_m/res)
#     slopeblur = calcSlopeDegrees(zblur, res)
#     aspectblur = calcAspectDegrees(zblur, res)
#     slope = calcSlopeDegrees(elevation, res)
#     aspect = calcAspectDegrees(elevation, res)

#     # Calculate adjusting factors
#     factor_height = ( a*h**2 + b*h + c ) * d**(-np.cos(np.deg2rad(slopeblur)) + e) + f
#     factor_sx = 1 + np.tan(np.deg2rad(sx400))
#     factor_tc = 1 + tc
#     # Combine all factors
#     F = factor_tc * factor_sx / factor_height

#     # Compute dimensional w0 based on original model and a reference wind speed at a reference height
#     w0 =  wspeedAtRefHeight * np.sin(np.deg2rad(slope)) * np.cos(np.deg2rad(((-np.mean(wdirn)+90)%360)-aspect))
#     w0blur = wspeedAtRefHeight * np.sin(np.deg2rad(slopeblur)) * np.cos(np.deg2rad(((-np.mean(wdirn)+90)%360)-aspectblur))

#     # Adjust w0
#     w0adj =  F * w0blur

#     if returnOriginal:
#         return w0adj, w0
#     else:
#         return w0adj<|MERGE_RESOLUTION|>--- conflicted
+++ resolved
@@ -57,14 +57,9 @@
     w0 = wspeed * sinterm * costerm
 
     w0_abovemin = np.maximum(min_updraft_val, w0)
-<<<<<<< HEAD
-    #w0_abovemin_coarse = highRes2lowRes(w0_abovemin, res_terrain, res)
-    return w0_abovemin
-=======
     w0_abovemin_coarse = highRes2lowRes(w0_abovemin, res_terrain, res)
-    
+
     return w0_abovemin_coarse
->>>>>>> 1ef9c63b
 
 
 def calcOrographicUpdraft_improved(
@@ -117,15 +112,11 @@
     print('Computing adjusting factors from improved model..       ')
     F = factor_tc * factor_sx / factor_height
 
-<<<<<<< HEAD
-    return F * w0prime
-=======
     # Compute improved value and remove NaNs from last column and row (product of Sx calculation)
-    wo_imp = F*w0prime
+    wo_imp = F * w0prime
     wo_imp[np.isnan(wo_imp)] = 0.0
 
     return wo_imp
->>>>>>> 1ef9c63b
 
 
 def highRes2lowRes(field, res_h, res_l, sigma_in_m=30):
@@ -473,10 +464,10 @@
     return thresholded_array
 
 
-#def get_random_threshold(
+# def get_random_threshold(
 #    threshold: float,
 #    threshold_stdev: float
-#):
+# ):
 #    cutoff = -1
 #    while cutoff < 0:
 #        cutoff = np.random.normal(loc=threshold, scale=threshold_stdev)
@@ -515,11 +506,11 @@
 
     return wt
 
-#def compute_terrain_linearity_index(
+# def compute_terrain_linearity_index(
 #    elevation: np.ndarray,
 #    aspect: np.ndarray,
 #    min_updraft_val: float = 0.
-#) -> np.ndarray:
+# ) -> np.ndarray:
 #    """ UNFINISHED Returns a measure of terrain linearity based on contiguous regions of similar aspect """
 #    ysize, xsize = aspect.shape
 #    for m in range(1, ysize):
@@ -529,10 +520,10 @@
 #                for j in range(n-1,n+1)
 #                    if abs(aspect[i,j]-aspect[m,n])<5:
 #                        count[m,n]=count[m,n]+1
-#   
+#
 #    return tli
-        
-        
+
+
 # def computeDatetimeGain(datetime):
 #
 #     tofday_hour = datetime.hour
@@ -658,19 +649,9 @@
     '''
     Returns field of thermals based on Allen (2006)
     '''
-<<<<<<< HEAD
-    #from ssrs.raster import *
-    #from ssrs import Terrain, HRRR
 
     # TODO: Loop over a list of `time`s
 
-    # Get hrrr data
-    hrrr = HRRR(
-        valid_date=f'{time[0]}-{time[1]:02d}-{time[2]:02d} {time[3]:02d}:{time[4]:02d}')
-=======
-    
-    # TODO: Loop over a list of `time`s
-    
     # Get string of time to pass to HRRR. Time can be passed either a tuple of datetime object
     if isinstance(time, datetime):
         timestr = f' {time.year}-{time.month:02d}-{time.day:02d} {time.hour:02d}:{time.minute:02d}'
@@ -678,8 +659,7 @@
         timestr = f'{time[0]}-{time[1]:02d}-{time[2]:02d} {time[3]:02d}:00'
 
     # Get hrrr data
-    hrrr = HRRR(valid_date = timestr)
->>>>>>> 1ef9c63b
+    hrrr = HRRR(valid_date=timestr)
 
     # Compute convective velocity
     wstar, xx, yy = hrrr.get_convective_velocity(
@@ -687,29 +667,21 @@
     # Compute albedo
     albedo, xx, yy = hrrr.get_albedo(southwest_lonlat, extent, res)
     # Get boundary layer height
-<<<<<<< HEAD
     zi, xx, yy = hrrr.get_single_var_on_grid(':(HPBL):',  # boundary layer height
                                              southwest_lonlat,
                                              extent,
                                              res)
-=======
-    zi,     xx, yy = hrrr.get_single_var_on_grid(':(HPBL):',  # boundary layer height
-                                                 southwest_lonlat,
-                                                 extent,
-                                                 res)
     print(f'albedo is {albedo}')
-    wstar  = wstar.values
+    wstar = wstar.values
     try:
         albedo = albedo.values
     except AttributeError:  # it's an array already
         pass
     zi = zi[list(zi.keys())[0]].values
 
-
     if np.mean(zi) == np.nan:
-        raise ValueError(f'The value obtained for the boundary layer height contains NaNs.',\
+        raise ValueError(f'The value obtained for the boundary layer height contains NaNs.',
                          f'HRRR data is imcomplete at the site and time of interest.')
->>>>>>> 1ef9c63b
 
     # Define updraft shape factors
     r1r2shape = np.array([0.14, 0.25, 0.36, 0.47, 0.58, 0.69, 0.80])
@@ -725,8 +697,7 @@
     albedofactor = (0.1 / (albedo)**0.5)
     spatialWeight = (wstar**1 + albedofactor)**2
     # Mask the edges so no thermals there
-<<<<<<< HEAD
-    fringe = 3000  # in [m]
+    fringe = 2000  # in [m]
     ifringe = int(fringe / res)
     spatialWeight[0:ifringe, :] = spatialWeight[-ifringe:, :] = 0
     spatialWeight[:, 0:ifringe] = spatialWeight[:, -ifringe:] = 0
@@ -735,20 +706,8 @@
     ziavg = np.mean(zi)
     zzi = height / zi
     zziavg = height / ziavg
-    assert ziavg > 300, 'The boundary layer is too shallow for thermals'
-=======
-    fringe= 2000 # in [m]
-    ifringe = int(fringe/res)
-    spatialWeight[0:ifringe,:] = spatialWeight[-ifringe:,:] = 0
-    spatialWeight[:,0:ifringe] = spatialWeight[:,-ifringe:] = 0
-
-    # Get thermal parameters
-    ziavg = np.mean(zi)
-    zzi = height/zi
-    zziavg = height/ziavg
     if ziavg > 300:
         ValueError(f'The boundary layer is too shallow for thermals')
->>>>>>> 1ef9c63b
 
     # Calcualte average updraft size
     rbar = (.102 * zzi**(1 / 3)) * (1 - (.25 * zzi)) * zi
@@ -780,15 +739,10 @@
     wpeak = (3 * wTbar * ((r2**3) - (r2**2) * r1)) / ((r2**3) - (r1**3))
 
     # Create a realization of thermal's center location
-<<<<<<< HEAD
     print(
-        f'Creating {nThermals} thermals. The average boundary layer height is {ziavg:1f}')
+        f'Creating {nThermals} thermals. The average boundary layer height is {ziavg:.1f} m')
     wt_init, sumOfRealizations = getRandomPointsWeighted(
         weight=spatialWeight, n=nThermals, nRealization=1)
-=======
-    print(f'Creating {nThermals} thermals. The average boundary layer height is {ziavg:.1f} m')
-    wt_init, sumOfRealizations = getRandomPointsWeighted(weight=spatialWeight, n=nThermals, nRealization=1)
->>>>>>> 1ef9c63b
 
     # Get distances to closest thermal center
     wt_init1 = np.zeros_like(wt_init)
@@ -863,12 +817,10 @@
     # we = np.zeros_like(w)
     # Stretch updraft field to blend with sink at edge
     # w[dist>r1] = (w*(1-we/wpeak)+we)[dist>r1]
-<<<<<<< HEAD
-=======
-    
-    print(f'compute_thermals_3d returning a thermal field of shape {np.shape(w)}')
+
+    print(
+        f'compute_thermals_3d returning a thermal field of shape {np.shape(w)}')
     return w
->>>>>>> 1ef9c63b
 
     return w
 
