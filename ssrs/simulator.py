""" Module for setting up SSRS """

import os
import json
import time
import pickle
import random
from typing import List, Tuple, Optional
from datetime import datetime
from dataclasses import asdict
import requests
#import multiprocessing as mp
import pathos.multiprocessing as mp
from itertools import repeat
import numpy as np
import matplotlib.pyplot as plt
import matplotlib.patches as mpatches
import matplotlib.cm as cm
from scipy.interpolate import griddata
from scipy import ndimage
from matplotlib.colors import LogNorm, ListedColormap
from .terrain import Terrain
from .wtk import WTK
from .hrrr import HRRR
from .turbines import TurbinesUSWTB
from .config import Config
from .layers import (calcOrographicUpdraft, calcAspectDegrees,
                     calcSlopeDegrees, compute_random_thermals,
<<<<<<< HEAD
                     get_above_threshold_speed,
                     get_above_threshold_hard_cutoff,
                     #get_random_threshold,
                     blurQuantity,
                     calcSx, highRes2lowRes)
from .raster import (lonlat_crs,
                     get_raster_in_projected_crs,
=======
                     get_above_threshold_speed, blurQuantity,
                     calcSx, highRes2lowRes, compute_thermals_3d)
from .raster import (get_raster_in_projected_crs,
>>>>>>> 976c8223
                     transform_bounds, transform_coordinates)

from .movmodel import (generate_heuristic_eagle_track,compute_smooth_presence_counts_HSSRS)
from .heuristics import rulesets
#from .randomthermals import est_random_thermals
from .movmodel import (MovModel,
                       compute_smooth_presence_counts,
                       generate_simulated_tracks)

from .utils import (makedir_if_not_exists, get_elapsed_time,
                    get_extent_from_bounds, empty_this_directory,
                    create_gis_axis, get_sunrise_sunset_time,
                    calc_MSE)


class Simulator(Config):
    """ Class for SSRS simulation """

    time_format = 'y%Ym%md%dh%H'

    def __init__(self, in_config: Config = None, **kwargs) -> None:
        # Initiate the config parameters
        if in_config is None:
            super().__init__(**kwargs)
        else:
            super().__init__(**asdict(in_config))

        print(f'\n---- SSRS in {self.sim_mode} mode')
        print(f'---- movements based on {self.sim_movement} model')
        print(f'---- using ruleset {self.movement_ruleset}')
        print(f'Run name: {self.run_name}')

        # Perform some checks
        self.checkInputs()

        # Re-init random number generator for results reproducibility
        if self.sim_seed >= 0:
            print('Specified random number seed:', self.sim_seed)
            np.random.seed(self.sim_seed)

        # Create directories for saving data and figures
        print(f'Output dir: {os.path.join(self.out_dir, self.run_name)}')
        self.data_dir = os.path.join(self.out_dir, self.run_name, 'data/')
        self.fig_dir = os.path.join(self.out_dir, self.run_name, 'figs/')
        self.mode_data_dir = os.path.join(self.data_dir, self.sim_mode)
        self.mode_fig_dir = os.path.join(self.fig_dir, self.sim_mode)
        for dirname in (self.mode_data_dir, self.mode_fig_dir):
            makedir_if_not_exists(dirname)

        # Save the config file
        fpath = os.path.join(self.out_dir, self.run_name,
                             f'{self.run_name}.json')
        with open(fpath, 'w', encoding='utf-8') as cfile:
            json.dump(self.__dict__, cfile, ensure_ascii=False, indent=2)

        # Determine grid size of the region
        print(f'Analysis resolution = {self.resolution} m')
        xsize = int(round((self.region_width_km[0] * 1000. / self.resolution)))
        ysize = int(round((self.region_width_km[1] * 1000. / self.resolution)))
        self.gridsize = (ysize, xsize)
        print(f'Analysis grid size = {self.gridsize} elements')

        # Determine high-res terrain grid size of the region
        print(f'Terrain resolution = {self.resolution_terrain} m')
        xsize_terrain = int(round((self.region_width_km[0] * 1000. / self.resolution_terrain)))
        ysize_terrain = int(round((self.region_width_km[1] * 1000. / self.resolution_terrain)))
        self.gridsize_terrain = (ysize_terrain, xsize_terrain)
        print(f'Terrain grid size = {self.gridsize_terrain} elements')

        # Determine bounds in both lon/lat and in projected crs
        proj_west, proj_south = transform_coordinates(
            lonlat_crs, self.projected_crs,
            self.southwest_lonlat[0], self.southwest_lonlat[1])
        proj_east = proj_west[0] + (xsize - 1) * self.resolution
        proj_north = proj_south[0] + (ysize - 1) * self.resolution
        self.bounds = (proj_west[0], proj_south[0], proj_east, proj_north)
        self.extent = get_extent_from_bounds(self.bounds)
        self.lonlat_bounds = transform_bounds(
            self.bounds, self.projected_crs, lonlat_crs)
        #print(self.lonlat_bounds) # (lon_min, lat_min, lon_max, lat_max)

        # Get meshgrids for pcolormesh plotting
        xgrid_terrain, ygrid_terrain = self.get_terrain_grid()
        self.xx_terrain, self.yy_terrain = np.meshgrid(xgrid_terrain, ygrid_terrain, indexing='ij')
        xgrid, ygrid = self.get_terrain_grid(self.resolution, self.gridsize)
        self.xx, self.yy = np.meshgrid(xgrid, ygrid, indexing='ij')

        # Download terrain layers from USGS's 3DEP dataset
        self.region = Terrain(self.lonlat_bounds, self.data_dir)
        if self.terrain_data_source == 'auto':
            try:
                if self.slopeAspectMode == 'download':
                    self.terrain_layers = {
                        'Elevation': 'DEM',
                        'Slope': 'Slope Degrees',
                        'Aspect': 'Aspect Degrees'
                    }
                elif self.slopeAspectMode == 'compute':
                    self.terrain_layers = {
                        'Elevation': 'DEM',
                    }
                else:
                    raise ValueError ('Mode can only be compute or download')

                self.region.download(self.terrain_layers.values())
            except requests.exceptions.ReadTimeout:
                print('Timeout issues with 3DEP WMS service. It might be worth stop and try again. Trying SRTM1..')
                self.terrain_layers = {'Elevation': 'SRTM1'}
                self.region.download(self.terrain_layers.values())
            except Exception as _:
                print('Unknown issue with 3DEP WMS service. Trying SRTM1..')
                self.terrain_layers = {'Elevation': 'SRTM1'}
                self.region.download(self.terrain_layers.values())

        else:
            # specified data source
            if self.terrain_data_source == '3DEP':
                if self.slopeAspectMode == 'download':
                    self.terrain_layers = {
                        'Elevation': 'DEM',
                        'Slope': 'Slope Degrees',
                        'Aspect': 'Aspect Degrees'
                    }
                elif self.slopeAspectMode == 'compute':
                    self.terrain_layers = {
                        'Elevation': 'DEM',
                    }
                else:
                    raise ValueError ('Mode can only be compute or download')
            else:
                self.terrain_layers = {'Elevation': self.terrain_data_source}

            self.region.download(self.terrain_layers.values())

        # Setup turbine data
        turbine_fpath = os.path.join(self.mode_data_dir, 'turbines.csv')
        self.turbines = TurbinesUSWTB(self.bounds, self.projected_crs,
                                      self.turbine_minimum_hubheight,
                                      turbine_fpath, self.print_verbose)

        # figure out wtk and its layers to extract
        if self.orographic_model.lower() == 'original':
            wtk_height = self.wtk_orographic_height
        else:
            wtk_height = self.href
        self.wtk_layers = {
            'wspeed':      f'windspeed_{str(int(wtk_height))}m',
            'wdirn':       f'winddirection_{str(int(wtk_height))}m',
            'pressure':    f'pressure_{str(int(self.wtk_thermal_height))}m',
            'temperature': f'temperature_{str(int(self.wtk_thermal_height))}m',
            'blheight':      'boundary_layer_height',
            'surfheatflux':  'surface_heat_flux',
        }


        # Mode specific settings; get case ids
        if self.sim_mode.lower() == 'uniform':
            print(f'Uniform mode: Wind speed = {self.uniform_windspeed_h} m/s')
            print(f'Uniform mode: Wind dirn = {self.uniform_winddirn_h} deg (cw)')
            self.case_ids = [self._get_uniform_id()]

        else:
            # Get list of times depending on mode
            if self.sim_mode.lower() == 'seasonal':
                self.dtimes = self.get_seasonal_datetimes()
            elif self.sim_mode.lower() == 'snapshot':
                self.dtimes = [datetime(*self.snapshot_datetime)]

            # Initilize the wind data object depending on source
            if self.wind_data_source == 'wtk':
                self.wtk = WTK(self.wtk_source, self.lonlat_bounds,
                               self.wtk_layers.values(), self.mode_data_dir)
            elif self.wind_data_source == 'hrrr':
                pass
                #self.hrrr = HRRR(valid_date=self.dtimes)

            # Download wind data 
            if self.wind_data_source == 'wtk':
                self.wtk.download_data(self.dtimes, self.max_cores)
            elif self.wind_data_source == 'hrrr':
                #self.hrrr.download_data(self.dtimes, self.max_cores)
                self.hrrr = [HRRR(valid_date=d) for d in self.dtimes]

            # Assemble list of case IDs
            self.case_ids = [dt.strftime(self.time_format) for dt in self.dtimes]


        # Calculate the orographic updraft based on mode
<<<<<<< HEAD
        if self.movement_model == 'drw':
            self.compute_dummy_updraft_field()
        elif self.sim_mode.lower() != 'uniform':
            self.compute_orographic_updrafts_using_wtk()
        else:
=======
        if self.sim_mode.lower() == 'uniform':
>>>>>>> 976c8223
            self.compute_orographic_updrafts_uniform()
        else:
            if self.wind_data_source == 'wtk':
                self.compute_orographic_updrafts_using_wtk()
            elif self.wind_data_source == 'hrrr':
                self.compute_orographic_updrafts_using_hrrr()

<<<<<<< HEAD
        for case_id in self.case_ids:
            self.compute_thermal_updrafts(case_id)

        if self.updraft_threshold_stdev > 0:
            # calculate potential fields for updraft fields with a range of
            # discrete threshold values
            threshmin = self.updraft_threshold_realization_min
            threshmax = self.updraft_threshold_realization_max
            threshstep = self.updraft_threshold_realization_step
            self.threshold_realizations = np.arange(
                    threshmin, threshmax+threshstep, threshstep)
            self.threshold_realizations = self.updraft_threshold + \
                    self.updraft_threshold_stdev * self.threshold_realizations
            print('Discrete thresholds to consider:',
                  self.threshold_realizations)
        else:
            # legacy model
            self.threshold_realizations = None

        # plotting settings
=======
        # Calculate the thermal updraft for each case IDs (diff timestamps)
        for case_id in self.case_ids:
            self.compute_thermal_updrafts(case_id)

        # Plotting settings
>>>>>>> 976c8223
        fig_aspect = self.region_width_km[0] / self.region_width_km[1]
        self.fig_size = (self.fig_height * fig_aspect, self.fig_height)
        self.km_bar = min([1, 5, 10], key=lambda x: abs(
            x - self.region_width_km[0] // 4))

        print(f'Case id is {self.case_ids}')
        print(f'Reference height is {self.href}')
        print(f'Analysis height is {self.h}')
        print('SSRS Simulator initiation done.\n')


    def checkInputs(self):
        """ Check some inputs and print warning messages """


        if self.thermal_model is None:
            self.thermal_model = 'none'

        if self.thermal_model not in ['none','naive','improvedAllen']:
            raise ValueError(f"Invalid option for thermal model. Options are 'none', 'naive', 'improvedAllen'")

        if self.orographic_model not in ['original','improved']:
            raise ValueError(f"Invalid option for orographic model. Options are 'original', 'improved'")

        if self.wind_data_source not in ['hrrr','wtk']:
            raise ValueError(f"Invalid option for wind data source. Options are 'hrrr', 'wtk'")

        if self.thermal_model == 'improvedAllen':
            if self.sim_mode == 'uniform':
                raise ValueError(f"uniform mode is not compatible with improvedAllen thermal model. Pick",\
                                 f"either snapshot of seasonal mode and provide the desired timestamp")
            if self.wind_data_source == 'wtk':
                raise ValueError(f"Improved Allen model for thermal updrafts require wind_data_source='hrrr'")

        if self.thermal_model == 'naive':
            if self.sim_mode != 'uniform':
                print(f"WARNING: Naive thermal model is only recommended for 'uniform` mode.")
                print(f"         When date is provided, it is recommended that thermal_model='improvedAllen'")

        if self.thermal_model=='none':
            try:
                nreal = self.thermals_realization_count
            except AttributeError:
                # No thermal model selected, setting number of realizations to zero
                self.thermals_realization_count = 0
 
            if self.thermals_realization_count != 0:
                print(f"WARNING: {self.thermals_realization_count} thermal realization requested, but",\
                      f"no model specified. No realizations being computed. Valid options for `thermal_model`",\
                      f"are 'naive', and 'improvedAllen'")

        if self.uniform_windspeed_h != self.uniform_windspeed:
            print(f"WARNING: Make sure `uniform_windspeed_h` is the same as `uniform_windspeed`")
        if self.uniform_winddirn_h != self.uniform_winddirn:
            print(f"WARNING: Make sure `uniform_winddirn_h` is the same as `uniform_winddirn`")


        if self.uniform_windspeed_href != self.uniform_windspeed:
            print(f"WARNING: Check if `uniform_windspeed_href` is not supposed to be the same as `uniform_windspeed`")
        if self.uniform_winddirn_href != self.uniform_winddirn:
            print(f"WARNING: Check if `uniform_winddirn_href` is not supposed to be the same as `uniform_winddirn`")


        if self.thermal_intensity_scale != 2 and self.thermal_model != 'naive':
            print(f"WARNING: thermal intensity appears to be set. This option is only valid with naive thermal model.")

        if self.resolution < 30 and self.orographic_model == 'improved':
            print(f"WARNING: Analysis resolution might be too high for Sx calculation. Consider reducing it.")


    def _get_starting_indices(self) -> List[int]:
        """ get starting indices of eagle tracks """
        # validate inputs
        extent = self.region_width_km # extent of full simulation domain [km]
        if self.track_start_region_width > 0:
            # specify starting region based on width, origin, and rotation
            # parameters; track_start_region will be overwritten for plotting
            # purposes
            if not self.track_start_region_origin_xy:
                # convert from lon/lat
                track_start_x, track_start_y = transform_coordinates(
                    lonlat_crs, self.projected_crs, *self.track_start_region_origin)
                self.track_start_region_origin = (
                    (track_start_x[0] - self.bounds[0]) / 1000.,
                    (track_start_y[0] - self.bounds[1]) / 1000.,
                )
                self.track_start_region_origin_xy = True
            sbounds = (self.track_start_region_origin[0] - self.track_start_region_width/2,
                       self.track_start_region_origin[0] + self.track_start_region_width/2,
                       self.track_start_region_origin[1] - self.track_start_region_depth/2,
                       self.track_start_region_origin[1] + self.track_start_region_depth/2)
            self.track_start_region = sbounds
            print('Note: track_start_region_width specified; '
                  f'track_start_region overwritten with {str(self.track_start_region)}')
        else:
            sbounds = self.track_start_region # [xmin, xmax, ymin, ymax]
            if ((sbounds[1] < sbounds[0]) or \
                (sbounds[3] < sbounds[2]) or \
                (sbounds[0] < 0.) or \
                (sbounds[2] < 0.) or \
                (sbounds[1] > extent[0]) or \
                (sbounds[3] > extent[1])):
                raise ValueError('track_start_region is invalid!')

        res_km = self.resolution / 1000.
        if self.track_start_region_rotation == 0:
            # original index selection code
            xind_max = np.ceil(extent[0] / res_km)
            yind_max = np.ceil(extent[1] / res_km)
            xind_low = min(max(np.floor(sbounds[0] / res_km) - 1, 1), xind_max - 2)
            xind_upp = max(min(np.ceil(sbounds[1] / res_km), xind_max - 1), 2)
            yind_low = min(max(np.floor(sbounds[2] / res_km) - 1, 1), yind_max - 2)
            yind_upp = max(min(np.ceil(sbounds[3] / res_km), yind_max - 1), 2)
            print(xind_max, yind_max, xind_low, xind_upp, yind_low, yind_upp)
            xmesh, ymesh = np.mgrid[xind_low:xind_upp, yind_low:yind_upp]
            base_inds = np.vstack((np.ravel(ymesh), np.ravel(xmesh)))
        else:
            print(f'Rotating start region by {self.track_start_region_rotation:g} deg')
            ang = np.radians(self.track_start_region_rotation)
            x1 = np.arange(0, extent[0]+res_km, res_km) - self.track_start_region_origin[0]
            y1 = np.arange(0, extent[1]+res_km, res_km) - self.track_start_region_origin[1]
            xx,yy = np.meshgrid(x1,y1)
            xx_r = xx*np.cos(ang) - yy*np.sin(ang)
            yy_r = xx*np.sin(ang) + yy*np.cos(ang)
            base_inds = np.where((xx_r > -self.track_start_region_width/2) & \
                                 (xx_r <  self.track_start_region_width/2) & \
                                 (yy_r > -self.track_start_region_depth/2) & \
                                 (yy_r <  self.track_start_region_depth/2))
            base_inds = np.vstack(base_inds)
        base_count = base_inds.shape[1]

        if self.track_start_type == 'structured':
            idx = np.round(np.linspace(0, base_count - 1, self.track_count % base_count))
            if self.track_count > base_count:
                start_inds = np.tile(base_inds, (1, self.track_count // base_count))
                start_inds = np.hstack(
                    (start_inds, start_inds[:, idx.astype(int)]))
            else:
                start_inds = base_inds[:, idx.astype(int)]
        elif self.track_start_type == 'random':
            idx = np.random.randint(0, base_count, self.track_count)
            start_inds = base_inds[:, idx]
        else:
            raise ValueError((f'Model:Invalid sim_start_type of {self.track_start_type}\n'
                              'Options: structured, random'))
        start_inds = start_inds.astype(int)
        return start_inds[0, :], start_inds[1, :]


########## terrain related functions ############

    def get_terrain_elevation(self):
        """ Returns data for terrain layer inprojected crs """
        elev =  self.get_terrain_layer('Elevation')
        fname = self._get_terrain_quantity_fname(self.case_ids[0],'elev', self.mode_data_dir)
        if not os.path.isfile(f'{fname}.npy'):
            np.save(f'{fname}.npy', elev.astype(np.float32))
        return elev


    def get_terrain_slope(self):
        """ Returns data for terrain layer inprojected crs """
        if self.slopeAspectMode == 'download':
            try:
                slope = self.get_terrain_layer('Slope')
            except OSError:
                print('---- This should NOT be printed. This is downloaded, it should always find the layer')
            return slope

        elif self.slopeAspectMode == 'compute':
            try:
                slopefname_str = 'slope'
                if self.orographic_model.lower() != 'original':
                    slopefname_str += f'_blur{int(self.h)}m'
                slope = self.load_terrain_quantity(self.case_ids[0], slopefname_str)
                print(f'Found slope map. Loading it..')
            except OSError:
                slope = self.compute_slope_degrees_case()
            return slope
        else:
            raise ValueError ('Mode can only be compute or download')

    def get_terrain_aspect(self):
        """ Returns data for terrain layer inprojected crs """
        if self.slopeAspectMode == 'download':
            try:
                aspect = self.get_terrain_layer('Aspect')
            except OSError:
                print('--- This should NOT be printed. This is downloaded, it should always find the layer')
            return aspect

        elif self.slopeAspectMode == 'compute':
            try:
                aspectfname_str = 'aspect'
                if self.orographic_model.lower() != 'original':
                    aspectfname_str += f'_blur{int(self.h)}m'
                aspect = self.load_terrain_quantity(self.case_ids[0], aspectfname_str)
                print(f'Found aspect map. Loading it..')
            except OSError:
                aspect = self.compute_aspect_degrees_case()
            return aspect
        else:
            raise ValueError ('Mode can only compute or download')


    def get_terrain_sx(self):
        """ Returns low-res data for terrain Sx layer inprojected crs """
        try:

            # wind direction with proper convention for Sx calculation
            wdirn_sx_ = (self.Ang+180)%360
            # Approximate to closest 5 deg
            wdirn_sx = 5*round(wdirn_sx_/5)

            sxfname_str = f'sx_d{int(wdirn_sx)}_lowres'
            sx = self.load_terrain_quantity(self.case_ids[0], sxfname_str)

            print(f'Found sx map for {int(wdirn_sx)} deg (angle flipped). Loading it..')
        except OSError:
            print(f'Could not find {sxfname_str}.')
            sx = self.compute_sx_case() 
        return sx

    def get_terrain_layer(self, lname: str):
        """ Returns data for terrain layer inprojected crs """
        ldata = get_raster_in_projected_crs(
            self.region.get_raster_fpath(self.terrain_layers[lname]),
            self.bounds, self.gridsize_terrain, self.resolution_terrain, self.projected_crs)
        return ldata

    def get_terrain_grid(self, resolution = None, gridsize = None ):
        """
        Returns xgrid and ygrid for the terrain depending on resolution
        """

        if resolution is None:  resolution = self.resolution_terrain
        if gridsize is None:      gridsize = self.gridsize_terrain
        xgrid = np.linspace(self.bounds[0],
                            self.bounds[0] + (gridsize[1] - 1) *
                            resolution, gridsize[1])
        ygrid = np.linspace(self.bounds[1],
                            self.bounds[1] + (gridsize[0] - 1) *
                            resolution, gridsize[0])
        return xgrid, ygrid


########## Computing Updrafts ##########


    def compute_sx_case(self, lowres=True) -> None:
        """
        Computes and saves Sx quantity in low-res
        
        The computation of the sheltering angle needs to be in low
        resolution because of speed.
        """
        # Get sx based on low-resolution terrain data
        xgrid, ygrid = self.get_terrain_grid(self.resolution, self.gridsize)
        elev_lowres = highRes2lowRes(self.get_terrain_elevation(), self.resolution_terrain, self.resolution)

        # wind direction with proper convention for Sx calculation
        wdirn_sx_ = (self.Ang+180)%360
        # Approximate to closest 5 deg
        wdirn_sx = 5*round(wdirn_sx_/5)

        print(f'Getting Sx for {wdirn_sx:.2f} degrees (angle flipped), based on {self.resolution} m resolution maps')
        sxfname_str = f'sx_d{int(wdirn_sx)}_lowres'

        sx = calcSx(xgrid, ygrid, elev_lowres.T, wdirn_sx)
        sx = sx.T  # adjust convention

        fname = self._get_terrain_quantity_fname(self.case_ids[0],sxfname_str, self.mode_data_dir)
        np.save(f'{fname}.npy', sx.astype(np.float32))
        return sx

    def compute_slope_degrees_case(self) -> None:
        """ Computes and saves slope """
        elev = self.get_terrain_elevation()
        if self.orographic_model.lower() == 'original':
            print('Calculating slope based elevation map..')
            slopefname_str = 'slope'
        else:
            print('Calculating blurred version of slope based on blurred elevation map..')
            elev = blurQuantity(elev, self.resolution_terrain, self.h)
            slopefname_str = f'slope_blur{int(self.h)}m'
        
        slope = calcSlopeDegrees(elev, self.resolution_terrain) # actually calculate it
        fname = self._get_terrain_quantity_fname(self.case_ids[0],slopefname_str, self.mode_data_dir)
        np.save(f'{fname}.npy', slope.astype(np.float32))
        return slope

    def compute_aspect_degrees_case(self) -> None:
        """ Computes and saves aspect """
        elev = self.get_terrain_elevation()
        if self.orographic_model.lower() == 'original':
            print('Calculating aspect based elevation map..')
            aspectfname_str = 'aspect'
        else:
            print('Calculating blurred version of aspect based on blurred elevation map..')
            elev = blurQuantity(elev, self.resolution_terrain, self.h)
            aspectfname_str = f'aspect_blur{int(self.h)}m'
        
        aspect = calcAspectDegrees(elev, self.resolution_terrain)
        fname = self._get_terrain_quantity_fname(self.case_ids[0],aspectfname_str, self.mode_data_dir)
        np.save(f'{fname}.npy', aspect.astype(np.float32))
        return aspect

    def compute_orographic_updrafts_uniform(self) -> None:
        """
        Computing orographic updrafts for uniform mode.
        Computed orographic updrafts are in low resolution (analysis resolution)
        """

        print(f'Computing orographic updrafts (uniform mode) using {self.orographic_model} model..')
        slope = self.get_terrain_slope()
        aspect = self.get_terrain_aspect()
        elev = self.get_terrain_elevation()

        if self.orographic_model.lower() == 'original':
            wspeed = self.uniform_windspeed_h * np.ones(self.gridsize_terrain)
            wdirn = self.uniform_winddirn_h * np.ones(self.gridsize_terrain)
            h = self.h
            sx = None
        else:
            wspeed = self.uniform_windspeed_href * np.ones(self.gridsize_terrain)
            wdirn = self.uniform_winddirn_href * np.ones(self.gridsize_terrain)
            h = self.href
            self.Ang = np.mean(wdirn)
            sx = self.get_terrain_sx() # low-res

        updraft = calcOrographicUpdraft(elev, wspeed, wdirn, slope, aspect,
                                        self.resolution_terrain, self.resolution,  sx, h)

        fname = self._get_orographicupdraft_fname(self.case_ids[0], self.mode_data_dir)
        np.save(f'{fname}.npy', updraft.astype(np.float32))


    def compute_orographic_updrafts_using_hrrr(self) -> None:
        """ 
        Computing orographic updrafts using HRRR data for all datetimes.
        Computed orographic updrafts are in low resolution (analysis resolution)
        """

        slope = self.get_terrain_slope()
        aspect = self.get_terrain_aspect()
        elev = self.get_terrain_elevation()

        start_time = time.time()
        for t, (dtime, case_id) in enumerate( zip(self.dtimes, self.case_ids) ):
            #wtk_df = self.wtk.get_dataframe_for_this_time(dtime)
            #wspeed, wdirn = self._get_interpolated_wind_conditions(
            #    wtk_df[self.wtk_layers['wspeed']],
            #    wtk_df[self.wtk_layers['wdirn']]
            #)
            print(f'Computing orographic updrafts (using HRRR data at {dtime} UTC) using {self.orographic_model} model..')
            # The function below only given a scalar value. This is used for the orographic updraft model,
            # so it is fine. Needs to get the actual grid if doing larger extents.
            hrrr_obj = self.hrrr[t]
            conditions = hrrr_obj.wind_velocity_direction_at_altitude(
                    [self.lonlat_bounds[0]+(self.lonlat_bounds[2]-self.lonlat_bounds[0])/2,
                     self.lonlat_bounds[1]+(self.lonlat_bounds[3]-self.lonlat_bounds[1])/2],
                    height_above_ground_m = self.h,
                    extent_km_lon = self.region_width_km[0],
                    extent_km_lat = self.region_width_km[1]
                    )
            wspeed_hrrr = conditions['speed']
            wdirn_hrrr  = conditions['direction_deg']
            wspeed = wspeed_hrrr * np.ones(self.gridsize_terrain)
            wdirn  = wdirn_hrrr * np.ones(self.gridsize_terrain)

            if self.orographic_model.lower() == 'original':
                sx = None
                h = self.h
            else:
                h = self.href
                self.Ang = wdirn_hrrr
                sx = self.get_terrain_sx()

            updraft = calcOrographicUpdraft(elev, wspeed, wdirn, slope, aspect,
                                            self.resolution_terrain, self.resolution, sx, h)

            fname = self._get_orographicupdraft_fname(case_id, self.mode_data_dir)
            np.save(f'{fname}.npy',updraft.astype(np.float32))
        print(f'took {get_elapsed_time(start_time)} to get orographic updrafts using HRRR', flush=True)


    def compute_orographic_updrafts_using_wtk(self) -> None:
        """ 
        Computing orographic updrafts using wtk data for all datetimes.
        Computed orographic updrafts are in low resolution (analysis resolution)
        """

        print(f'Computing orographic updrafts (using WTK) using {self.orographic_model} model..')

        slope = self.get_terrain_slope()
        aspect = self.get_terrain_aspect()
        elev = self.get_terrain_elevation()

        if self.wtk_source == 'HRRR':
            wspdlayer = 'windspeed_80m'
            wdirlayer = 'winddirection_80m'
        else:
            wspdlayer = self.wtk_layers['wspeed']
            wdirlayer = self.wtk_layers['wdirn']

        start_time = time.time()
        for dtime, case_id in zip(self.dtimes, self.case_ids):
            wtk_df = self.wtk.get_dataframe_for_this_time(dtime)
            wspeed, wdirn = self._get_interpolated_wind_conditions(
                wtk_df[wspdlayer],
                wtk_df[wdirlayer]
            )
            if self.orographic_model.lower() == 'original':
                sx = None
                h = self.h
            else:
                h = self.href
                self.Ang = np.mean(wdirn)
                sx = self.get_terrain_sx()

            updraft = calcOrographicUpdraft(elev, wspeed, wdirn, slope, aspect,
                                            self.resolution_terrain, self.resolution, sx, h)

            fname = self._get_orographicupdraft_fname(case_id, self.mode_data_dir)
            np.save(f'{fname}.npy',updraft.astype(np.float32))
        print(f'took {get_elapsed_time(start_time)} to get orographic updrafts using WTK', flush=True)

    def compute_dummy_updraft_field(self) -> None:
        """This should be deprecated in the future!

        For DRW, updraft field need not be calculated. However, a number
        of routines (e.g., plot_*()) will load the updraft field from
        file just to get the domain size. This should be fixed in a
        future code refactor.
        """
        updraft = np.zeros(self.gridsize)
        for dtime, case_id in zip(self.dtimes, self.case_ids):
            fname = self._get_orographicupdraft_fname(case_id, self.mode_data_dir)
            np.save(f'{fname}.npy',updraft.astype(np.float32))


    def compute_thermal_updrafts(self, case_id: str):
        """ Computes updrafts for the particular case """
        if self.thermals_realization_count > 0:
            print(f'Computing {self.thermals_realization_count} realizations of',\
                  f'thermal updrafts using {self.thermal_model} model', flush=True)
            aspectHighRes = self.get_terrain_aspect()

            # Thermal updrafts are computed using aspect (as of right now). Coarsening
            # the aspect field so that we can later sum both orog and thermal updraft
            aspect = highRes2lowRes(aspectHighRes, self.resolution_terrain, self.resolution)

            for real_id in range(self.thermals_realization_count):
                if self.thermal_model == 'naive':
                    thermals = compute_random_thermals(aspect, self.thermal_intensity_scale)
                    fname = self._get_thermal_updraft_fname( case_id, real_id, self.mode_data_dir)
                    np.save(f'{fname}.npy', thermals.astype(np.float32))

                elif self.thermal_model == 'improvedAllen':
                    # Computing using low-res quantities
                    # We have a list of datetime (possibly of size 1), let's iterate through them
                    for time in self.dtimes:
                        print(f'Calculating thermals for {time}')
                        extent_for_thermals_3d = [0, 0, self.region_width_km[0]*1000, self.region_width_km[1]*1000]  # xmin, ymin, xmax, ymax
                        thermals = compute_thermals_3d(aspect, self.southwest_lonlat, extent_for_thermals_3d, self.resolution,
                                                      time, self.h, wfipInformed=False)

                        thermals = thermals.T
                        fname = self._get_thermal_updraft_fname( case_id, real_id, self.mode_data_dir)
                        np.save(f'{fname}.npy', thermals.astype(np.float32))

        else:
            print('No thermals requested')


    def load_updrafts(self, case_id: str, apply_threshold=True):
        """ Computes updrafts for the particular case """
        fname = self._get_orographicupdraft_fname(case_id, self.mode_data_dir)
<<<<<<< HEAD
        updraft = np.load(f'{fname}.npy')
        #print(f'Found orographic updraft {os.path.basename(fname)}. Loading it...')
        updrafts = [updraft]
        if self.thermals_realization_count > 0:
            assert self.threshold_realizations is None, \
                'using a random threshold with thermals has not been tested'
            for real_id in range(self.thermals_realization_count):
                fname = self._get_thermal_fname(
                    case_id, real_id, self.mode_data_dir)
                updrafts.append(updraft + np.load(f'{fname}.npy'))
        if apply_threshold:
            if apply_threshold == True:
                threshold = self.updraft_threshold
            else:
                assert isinstance(apply_threshold, float)
                threshold = apply_threshold
            if self.smooth_threshold_cutoff:
                # legacy model with threshold function
                assert self.threshold_realizations is None, \
                    'random threshold with threshold function not supported'
                updrafts = [get_above_threshold_speed(w0, threshold)
                            for w0 in updrafts]
            else:
                updrafts = [get_above_threshold_hard_cutoff(w0, threshold)
                            for w0 in updrafts]
=======

        orographicupdraft = np.load(f'{fname}.npy')
        print(f'Found orographic updraft {os.path.basename(fname)}. Loading it...')

        updrafts= orographicupdraft

        # Removing this for heuristics. This function needs to return only the orographic
        # Add thermal updrafts to the `updrafts` field if available
        if self.sim_movement != 'heuristics':
            if self.thermals_realization_count > 0:
                for real_id in range(self.thermals_realization_count):
                    fname = self._get_thermal_updraft_fname(
                        case_id, real_id, self.mode_data_dir)
                    updrafts.append(updrafts + np.load(f'{fname}.npy'))
            if apply_threshold:
                updrafts = [get_above_threshold_speed(
                    ix, self.updraft_threshold) for ix in updrafts]

>>>>>>> 976c8223
        return updrafts


    def load_terrain_quantity(self, case_id: str, quant: str):
        """ Load specific quantity for the particular case """
        fname = self._get_terrain_quantity_fname(case_id, quant, self.mode_data_dir)
        metric = np.load(f'{fname}.npy')
        return metric


    def _get_terrain_quantity_fname(self, case_id: str, quant: str, dirname: str = './'):
        """ Returns file path for saving terrain quantity data """
        return os.path.join(dirname, f'{case_id}_{quant}_{self.orographic_model}Model')


    def _get_orographicupdraft_fname(self, case_id: str, dirname: str = './'):
        """ Returns file path for saving orographic updrafts data """
        if self.orographic_model.lower() == 'original':
            return os.path.join(dirname, f'{case_id}_orographicupdraft_{self.orographic_model}Model')
        elif self.orographic_model.lower() == 'improved':
            return os.path.join(dirname, f'{case_id}_orographicupdraft_{self.orographic_model}Model_{int(self.h)}m')


    def _get_thermal_updraft_fname(self, case_id: str, real_id: int, dirname: str = './'):
        """ Returns file path for saving thermal updrafts data for each realization real_id"""
        if self.thermal_model.lower() == 'naive':
            return os.path.join(dirname, f'{case_id}_r{real_id}_thermalupdraft_{self.thermal_model}Model')
        elif self.thermal_model.lower() == 'improvedAllen':
            return os.path.join(dirname, f'{case_id}_r{real_id}_thermalupdraft_{self.thermal_model}Model_{int(self.h)}m')


    def plot_simulation_output(self, plot_turbs=True, show=False) -> None:
        """ Plots oro updraft and tracks """
        self.plot_orographic_updrafts(plot_turbs, show)
        self.plot_sm_orographic_updrafts(plot_turbs, show)
        self.plot_thermal_updrafts(plot_turbs, show)
        self.plot_updrafts(plot_turbs, show)
        #self.plot_directional_potentials(plot_turbs, show)
        self.plot_simulated_tracks_dem(plot_turbs, show)   
        self.plot_simulated_tracks_w(plot_turbs, show)
        if self.sim_movement == 'fluid-analogy':
            self.plot_presence_map(plot_turbs, show)
        elif self.sim_movement == 'heuristics':      #heuristics
            self.plot_presence_map_HSSRS(plot_turbs, show)


######## Compute and plot directional potential ##########

    def get_directional_potential(self, updraft, case_id, real_id):
        """ Computes the migration potential by solving sparse linear system"""
        mov_model = MovModel(self.track_direction, self.gridsize)
        bndry_nodes, bndry_energy = mov_model.get_boundary_nodes()
        row_inds, col_inds, facs = mov_model.assemble_sparse_linear_system()
        fname = self._get_potential_fname(case_id, real_id, self.mode_data_dir)
        id_str = self._get_id_string(case_id, real_id)
        try:
            potential = np.load(f'{fname}.npy')
            if potential.shape != self.gridsize:
                raise FileNotFoundError
            if (self.sim_seed < 0) & (real_id != 0):
                raise FileNotFoundError
            print(f'{id_str}: Found saved potential')
        except FileNotFoundError as _:
            start_time = time.time()
            print(f'{id_str}: Computing potential..', end="", flush=True)
            potential = mov_model.solve_sparse_linear_system(
                updraft,
                bndry_nodes,
                bndry_energy,
                row_inds,
                col_inds,
                facs
            )
            print(f'took {get_elapsed_time(start_time)}', flush=True)
            np.save(f'{fname}.npy', potential.astype(np.float32))
        if np.isnan(potential).any():
            print('NANs found in potential!')
        return potential

    def get_directional_potential_realizations(self, updraft, case_id, real_id):
        """Different potential fields are possible from different
        updraft threshold values

        TODO: parallelize this
        """
        assert real_id == 0, 'should have only one orographic updraft field'
        potential_realizations = []
        for real_id, threshold in enumerate(self.threshold_realizations):
            print('Calculating potential for updraft threshold =',threshold)
            updraft_with_threshold = get_above_threshold_hard_cutoff(updraft,
                                                                     threshold)
            potential = self.get_directional_potential(
                    updraft_with_threshold, case_id, real_id)
            potential_realizations.append(potential)
        return potential_realizations

    def _get_id_string(self, case_id: str, real_id: Optional[int] = None):
        """ Commong id string for saving/reading data and screen output"""
        dirn_str = f'd{int(self.track_direction % 360)}'
        threshold_str = f't{int(self.updraft_threshold*100)}'
        mov_str = f'{self.movement_model}'
        out_str = f'{case_id}_{dirn_str}_{threshold_str}_{mov_str}'
        if real_id is not None:
            out_str += f'_r{int(real_id)}'
        if self.orographic_model == 'improved':
            out_str += f'_h{self.h}'
        return out_str

    def _get_potential_fname(self, case_id: str, real_id: int, dirname: str):
        """ Returns file path for saving directional potential data"""
        fname = f'{self._get_id_string(case_id, real_id)}_potential'
        return os.path.join(dirname, fname)

    def plot_directional_potentials(self, plot_turbs=True, show=False) -> None:
        """ Plot directional potential """
        if self.movement_model == 'fluid-flow':
            print('Plotting directional potential..')
            for case_id in self.case_ids:
                updrafts = self.load_updrafts(case_id, apply_threshold=True)
                if self.threshold_realizations is None:
                    iterator = enumerate(updrafts)
                else:
                    assert len(updrafts) == 1
                    iterator = enumerate(self.threshold_realizations)
                for real_id, tmp in iterator:
                    fname = self._get_potential_fname(case_id, real_id,
                                                      self.mode_data_dir)
                    potential = np.load(f'{fname}.npy')
                    fig, axs = plt.subplots(figsize=self.fig_size)
                    lvls = np.linspace(0., np.amax(potential), 11)
                    curm = axs.contourf(potential, lvls, cmap='cividis',
                                        origin='lower',
                                        extent=self.extent)
                    cbar, _ = create_gis_axis(fig, axs, curm, self.km_bar)
                    cbar.set_label('Directional potential')
                    if plot_turbs:
                        self.plot_turbine_locations(axs)
                    if self.threshold_realizations is not None:
                        axs.set_title(f'threshold = {tmp:g} m/s')
                    axs.set_xlim([self.extent[0], self.extent[1]])
                    axs.set_ylim([self.extent[2], self.extent[3]])
                    fname = self._get_potential_fname(case_id, real_id,
                                                      self.mode_fig_dir)
                    self.save_fig(fig, f'{fname}.png', show)

########### Simulate and plot tracks ###########

    def simulate_tracks(self):
        """ Simulate tracks """
        print(f'Movement model = {self.movement_model}')
        print(f'Updraft threshold = {self.updraft_threshold} m/s')
        print(f'Movement direction = {self.track_direction} deg (cw)')
        # print(f'Memory parameter = {self.track_dirn_restrict}')
        # print('Getting starting locations for simulating eagle tracks..')
        starting_rows, starting_cols = self._get_starting_indices()
        if self.threshold_realizations is not None:
            # "best practice" RNG -- this is self contained and _should not_
            # affect other calls to np.random.* when using the reseeded
            # legacy BitGenerator (np.random.seed), i.e., when Config.sim_seed
            # is specified
            from numpy.random import RandomState, MT19937
            rng = RandomState(MT19937(self.updraft_threshold_seed))
            cutoffs = rng.normal(loc=self.updraft_threshold,
                                 scale=self.updraft_threshold_stdev,
                                 size=len(starting_rows))
            cutoffs[np.where(cutoffs < self.threshold_realizations[0])] = self.threshold_realizations[0]
            cutoffs[np.where(cutoffs > self.threshold_realizations[-1])] = self.threshold_realizations[-1]
            initial_conditions = [[x, y, w]
                    for x, y, w in zip(starting_rows, starting_cols, cutoffs)]
        else:
            # smooth function or hard cutoff, with constant threshold value
            initial_conditions = [[x, y] for x, y in zip(starting_rows, starting_cols)]

        num_cores = min(self.track_count, self.max_cores)
        for case_id in self.case_ids:
            if self.threshold_realizations is None:
                updrafts = self.load_updrafts(case_id, apply_threshold=True)
            else:
                # range of threshold values to be evaluated later
                updrafts = self.load_updrafts(case_id, apply_threshold=False)
            for real_id, updraft in enumerate(updrafts):
# TODO: this should not be needed
#                if self.sim_seed > 0:
#                    np.random.seed(self.sim_seed + real_id)
                id_str = self._get_id_string(case_id, real_id)

                if self.movement_model == 'fluid-flow':
                    if self.threshold_realizations is None:
                        potential = self.get_directional_potential(
                            updraft, case_id, real_id)
                    else:
                        potential = self.get_directional_potential_realizations(
                            updraft, case_id, real_id)

                    start_time = time.time()
                    if self.track_converge_tol == 0:
                        print(f'{id_str}: Simulating {self.track_count} tracks..',
                              end="", flush=True)
                        tracks = self._parallel_run(generate_simulated_tracks,
                            initial_conditions,
                            self.track_direction,
                            self.track_dirn_restrict,
                            self.track_stochastic_nu,
                            updraft,
                            potential, # single field -OR- list of fields
                            threshold_realizations=self.threshold_realizations
                        )

                    else:
                        assert self.track_converge_tol > 0
                        if self.threshold_realizations is not None:
                            raise NotImplementedError('Track convergence mode not set up for random updraft thresholds')
                        if self.track_start_type != 'random':
                            print('WARNING: In track convergence mode, track_start_type should be random')
                        print(f'{id_str}: Simulating up to {self.track_count} tracks'
                              f' (tol={self.track_converge_tol:g})...\n',
                              end="", flush=True)
                        tracks = []
                        last_presence_map = None
                        for istart in range(0,
                                            self.track_count,
                                            self.track_converge_check_interval):
                            start_loc_range = slice(istart, istart+self.track_converge_check_interval)
                            # append to list of all tracks simulated thus far
                            tracks += self._parallel_run(generate_simulated_tracks,
                                initial_conditions[start_loc_range],
                                self.track_direction,
                                self.track_dirn_restrict,
                                self.track_stochastic_nu,
                                updraft,
                                potential,
                            )
                            Ntracks = len(tracks)
                            # calc new presence map
                            prprob = self.calc_presence_map(tracks, radius=1000.)
                            if self.track_converge_check_plot:
                                fig, ax = self._plot_presence(prprob, 0.1, False)
                                fname = self._get_presence_fname(case_id, real_id,
                                                                 self.mode_fig_dir)
                                ax.set_title(f'{Ntracks:d} tracks')
                                self.save_fig(fig, f'{fname}_ntracks{Ntracks:05d}.png')
                            # compare change in presence maps
                            if istart > 0:
                                assert last_presence_map is not None
                                mse = calc_MSE(prprob, last_presence_map)
                                print(f'  MSE after simulating {Ntracks} tracks: {mse:g}')
                                if mse < self.track_converge_tol:
                                    break
                            last_presence_map = prprob

                elif self.movement_model == 'drw':
                    start_time = time.time()
                    print(f'{id_str}: Simulating {self.track_count} tracks..',
                          end="", flush=True)
                    tracks = self._parallel_run(generate_simulated_tracks,
                        initial_conditions,
                        self.track_direction,
                        self.track_dirn_restrict,
                        self.track_stochastic_nu,
                        domain_shape = updraft.shape
                    )

                print(f'took {get_elapsed_time(start_time)}', flush=True)
                fname = self._get_tracks_fname(
                    case_id, real_id, self.mode_data_dir)
                np.save(f'{fname}_initcond.npy', initial_conditions)
                with open(f'{fname}.pkl', "wb") as fobj:
                    pickle.dump(tracks, fobj)
                
    def simulate_tracks_HSSRS(self,PAM_stdev=0.0,**hssrs_kwargs):
        """Simulate tracks

        Parameters
        ----------
        PAM_stdev: float
            stdev of normally distributed PAM offsets [deg]
        **hssrs_kwargs:
            Optional keyword argument(s) passed to
            `generate_heuristic_eagle_track`, applicable if
            sim_movement=='heuristics'
        """
        print(f'Movement model = {self.movement_model}')
        print(f'Updraft threshold = {self.updraft_threshold} m/s')
        print(f'Movement direction = {self.track_direction} deg (cw)')
        
        if self.sim_movement == 'fluid-analogy':
            self.compute_directional_potential()
        elif self.sim_movement == 'heuristics':      #heuristics
            if self.movement_ruleset not in rulesets.keys():
                raise ValueError(f'{self.movement_ruleset} is not defined.  Valid rulesets: {rulesets.keys()}')
            else:
                print('Ruleset:')
                for i,action in enumerate(rulesets[self.movement_ruleset]):
                    print(f'{i+1}.',action)

        starting_rows, starting_cols = self._get_starting_indices()
        starting_locs = [[x, y] for x, y in zip(starting_rows, starting_cols)]

        if PAM_stdev == 0:
            #dir_offsets = np.zeros(len(starting_locs))
            dir_offsets = 0
        else:
            #dir_offsets = np.random.normal(scale=PAM_stdev,
            #                               size=len(starting_locs))
            dir_offsets = np.random.normal(scale=PAM_stdev)

        self.PAM = self.track_direction #+ dir_offsets

        #starting_locs_PAM = list(zip(starting_rows, starting_cols, self.PAM))
        starting_locs_PAM = list(zip(starting_rows, starting_cols))

        num_cores = min(self.track_count, self.max_cores)
       
        for case_id in self.case_ids:
#            tmp_str = f'{case_id}_{int(self.track_direction)}'
#            print(f'{tmp_str}: Simulating {self.track_count} tracks..',
#                  end="", flush=True)
            # Load orographic updraft only
            orographicupdraft = self.load_updrafts(case_id, apply_threshold=True)
            elevation = highRes2lowRes(self.get_terrain_elevation(), self.resolution_terrain, self.resolution)
                                
            if self.thermals_realization_count==0:
                # Workaound for Heuristics SSRS
                self.thermals_realization_count=1

            #for real_id, updraft in enumerate(updrafts):  # This does not work for heuristics
            for real_id in range(self.thermals_realization_count):
#                if self.sim_seed > 0:
#                    # TODO: this should not be needed
#                    np.random.seed(self.sim_seed + real_id)
                id_str = self._get_id_string(case_id, real_id)
                
                start_time = time.time()
                
                if self.sim_movement == 'fluid-analogy':
                    potential = self.get_directional_potential(
                        orographicupdraft, case_id, real_id)
                    print(f'{id_str}: Simulating {self.track_count} tracks..',
                          end="", flush=True)

                    tracks = self._parallel_run(generate_simulated_tracks,
                        starting_locs,
                        self.track_direction,
                        self.track_dirn_restrict,
                        self.track_stochastic_nu,
                        orographicupdraft,
                        potential
                    )
               
                elif self.movement_model == 'drw':
                    print(f'{id_str}: Simulating {self.track_count} tracks..',
                          end="", flush=True)
                      
                    tracks = self._parallel_run(generate_simulated_tracks,
                        starting_locs,
                        self.track_direction,
                        self.track_dirn_restrict,
                        self.track_stochastic_nu,
                        domain_shape = orographicupdraft.shape
                    )
            
                elif self.sim_movement == 'heuristics':
                    
                    fname_thermal = self._get_thermal_updraft_fname(case_id, real_id, self.mode_data_dir)
                    try:
                        thermalupdraft=np.load(f'{fname_thermal}.npy')
                    except FileNotFoundError:
                        # no thermals in this case. Let's set a zero array for that
                        thermalupdraft = np.zeros_like(orographicupdraft)

                    print(f'{id_str}: Simulating {self.track_count} tracks..',
                        end="", flush=True)
                    
                    tracks = self._parallel_run(generate_heuristic_eagle_track,
                        starting_locs_PAM, #start_loc
                        self.PAM,
                        self.movement_ruleset,
                        orographicupdraft,
                        thermalupdraft,
                        elevation,                                          #db added
                        self.resolution,
                        self.uniform_windspeed_h,  #TODO needs to be generalized to wind from WTK
                        self.uniform_winddirn_h,   #TODO needs to be generalized to wind from WTK
                        self.updraft_threshold,
                        self.look_ahead_dist,
                        **hssrs_kwargs
                    )
            
                print(f'took {get_elapsed_time(start_time)}', flush=True)
            
                fname = self._get_tracks_fname(
                    case_id, real_id, self.mode_data_dir)
                with open(f'{fname}.pkl', "wb") as fobj:
                    pickle.dump(tracks, fobj)                


    def _parallel_run(self, func, initial_conditions, *args, **kwargs):
        num_cores = min(self.track_count, self.max_cores)
# use with import pathos.multiprocessing as mp
        #print('Using map with num_cores=',num_cores)
        with mp.Pool(num_cores) as pool:
            output = pool.map(lambda ic: func(ic,*args,**kwargs),
                              initial_conditions)
# use with import multiprocessing as mp
#        #print('Using starmap with num_cores=',num_cores)
#        arglist = [repeat(arg) for arg in args]
#        with mp.Pool(num_cores, initializer=self.init_worker) as pool:
#            output = pool.starmap(func, zip(start_locs,*arglist))
        return output
                                
    def _get_tracks_fname(self, case_id: str, real_id: int, dirname: str):
        """ Returns file path for saving simulated tracks """
        fname = f'{self._get_id_string(case_id, real_id)}_tracks'
        return os.path.join(dirname, fname)

    def plot_simulated_tracks(self, plot_turbs=True, show=False) -> None:
        """ Plots simulated tracks """
        print('Plotting simulated tracks..')
        lwidth = 0.15 if self.track_count > 251 else 0.4
        # Use analysis-resolution information
        elevation = highRes2lowRes(self.get_terrain_elevation(), self.resolution_terrain, self.resolution)
        xgrid, ygrid = self.get_terrain_grid(self.resolution, self.gridsize)
        for case_id in self.case_ids:
            updrafts = self.load_updrafts(case_id, apply_threshold=True)
            for real_id, _ in enumerate(updrafts):
                fig, axs = plt.subplots(figsize=self.fig_size)
                _ = axs.imshow(elevation, alpha=0.75, cmap='Greys',
                               origin='lower', extent=self.extent)
                fname = self._get_tracks_fname(
                    case_id, real_id, self.mode_data_dir)
                with open(f'{fname}.pkl', 'rb') as fobj:
                    tracks = pickle.load(fobj)
                    for itrack in tracks:
                        axs.plot(xgrid[itrack[0, 1]], ygrid[itrack[0, 0]], 'b.',
                                 markersize=1.0)
                        axs.plot(xgrid[itrack[:, 1]], ygrid[itrack[:, 0]],
                                 '-r', linewidth=lwidth, alpha=0.5)
                _, _ = create_gis_axis(fig, axs, None, self.km_bar)
                if plot_turbs:
                    self.plot_turbine_locations(axs)
                if self.track_start_region_rotation == 0:
                    left = self.extent[0] + self.track_start_region[0] * 1000.
                    bottom = self.extent[2] + \
                        self.track_start_region[2] * 1000.
                    width = self.track_start_region[1] - \
                        self.track_start_region[0]
                    hght = self.track_start_region[3] - \
                        self.track_start_region[2]
                    rect = mpatches.Rectangle((left, bottom), width * 1000.,
                                              hght * 1000., alpha=0.2,
                                              edgecolor='none', facecolor='b')
                    axs.add_patch(rect)
                else:
                    # TODO: transform rectangle (e.g., https://stackoverflow.com/questions/43000288/unable-to-rotate-a-matplotlib-patch-object-about-a-specific-point-using-rotate-d)
                    print(f'Starting region is rotated by {self.track_start_region_rotation:g} deg')
                axs.set_xlim([self.extent[0], self.extent[1]])
                axs.set_ylim([self.extent[2], self.extent[3]])
                fname = self._get_tracks_fname(
                    case_id, real_id, self.mode_fig_dir)
                self.save_fig(fig, f'{fname}.png', show)


    def plot_simulated_tracks_altamont(self, plot_turbs=True, show=False,
                              fig=None, axs=None, in_alpha=0.25) -> None:
        """ Plots simulated tracks """
        print('Plotting simulated tracks..')
        lwidth = 0.15 if self.track_count > 251 else 0.4
        #elevation = self.get_terrain_elevation()
        elevation = highRes2lowRes(self.get_terrain_elevation(), self.resolution_terrain, self.resolution)
        xgrid, ygrid = self.get_terrain_grid(self.resolution, self.gridsize)
        for case_id in self.case_ids:
            updrafts = self.load_updrafts(case_id, apply_threshold=True)
            for real_id, _ in enumerate(updrafts):
                if axs is None:
                    fig, axs = plt.subplots(figsize=self.fig_size)
                _ = axs.imshow(elevation, alpha=0.75, cmap='Greys',
                               origin='lower', extent=self.extent)
                fname = self._get_tracks_fname(
                    case_id, real_id, self.mode_data_dir)
                with open(f'{fname}.pkl', 'rb') as fobj:
                    tracks = pickle.load(fobj)
                    for itrack in tracks:
                        axs.plot(xgrid[itrack[0, 1]], ygrid[itrack[0, 0]], 'b.',
                                 markersize=1.0)
                        axs.plot(xgrid[itrack[:, 1]], ygrid[itrack[:, 0]],
                                 '-r', linewidth=lwidth, alpha=in_alpha)
                _, _ = create_gis_axis(fig, axs, None, self.km_bar)
                if plot_turbs:
                    self.plot_turbine_locations(axs)
                if self.track_start_region_rotation == 0:
                    left = self.extent[0] + self.track_start_region[0] * 1000.
                    bottom = self.extent[2] + \
                        self.track_start_region[2] * 1000.
                    width = self.track_start_region[1] - \
                        self.track_start_region[0]
                    hght = self.track_start_region[3] - \
                        self.track_start_region[2]
                    rect = mpatches.Rectangle((left, bottom), width * 1000.,
                                              hght * 1000., alpha=0.2,
                                              edgecolor='none', facecolor='b')
                    axs.add_patch(rect)
                else:
                    # TODO: transform rectangle (e.g., https://stackoverflow.com/questions/43000288/unable-to-rotate-a-matplotlib-patch-object-about-a-specific-point-using-rotate-d)
                    print(f'Starting region is rotated by {self.track_start_region_rotation:g} deg')
                axs.set_xlim([self.extent[0], self.extent[1]])
                axs.set_ylim([self.extent[2], self.extent[3]])
                fname = self._get_tracks_fname(
                    case_id, real_id, self.mode_fig_dir)
        return fig, axs


    def plot_simulated_tracks_altamont_zoom(self, plot_turbs=True, show=False,
                              fig=None, axs=None, in_alpha=0.25) -> None:
        """ Plots simulated tracks
          This function zooms the terrain data and plots the same tracks on top of the zoomed-in terrain
        """
        print('Plotting simulated tracks..')
        lwidth = 0.15 if self.track_count > 251 else 0.4
        elevation = self.get_terrain_elevation()
        #elevation = highRes2lowRes(self.get_terrain_elevation(), self.resolution_terrain, self.resolution)
       
        # manually crop the elevation map
        elevation = elevation[0:int(self.gridsize[0]),0:int(self.gridsize[1])]
        xgrid, ygrid = self.get_terrain_grid(self.resolution, self.gridsize)
        for case_id in self.case_ids:
            updrafts = self.load_updrafts(case_id, apply_threshold=True)
            for real_id, _ in enumerate(updrafts):
                if axs is None:
                    fig, axs = plt.subplots(figsize=self.fig_size)
                _ = axs.imshow(elevation, alpha=0.75, cmap='Greys',
                               origin='lower', extent=self.extent)
                fname = self._get_tracks_fname(
                    case_id, real_id, self.mode_data_dir)
                with open(f'{fname}.pkl', 'rb') as fobj:
                    tracks = pickle.load(fobj)
                    for itrack in tracks:
                        axs.plot(xgrid[itrack[0, 1]], ygrid[itrack[0, 0]], 'b.',
                                 markersize=1.0)
                        axs.plot(xgrid[itrack[:, 1]], ygrid[itrack[:, 0]],
                                 '-r', linewidth=lwidth, alpha=in_alpha)
                _, _ = create_gis_axis(fig, axs, None, self.km_bar)
                if plot_turbs:
                    self.plot_turbine_locations(axs)
                if self.track_start_region_rotation == 0:
                    left = self.extent[0] + self.track_start_region[0] * 1000.
                    bottom = self.extent[2] + \
                        self.track_start_region[2] * 1000.
                    width = self.track_start_region[1] - \
                        self.track_start_region[0]
                    hght = self.track_start_region[3] - \
                        self.track_start_region[2]
                    rect = mpatches.Rectangle((left, bottom), width * 1000.,
                                              hght * 1000., alpha=0.2,
                                              edgecolor='none', facecolor='b')
                    axs.add_patch(rect)
                else:
                    # TODO: transform rectangle (e.g., https://stackoverflow.com/questions/43000288/unable-to-rotate-a-matplotlib-patch-object-about-a-specific-point-using-rotate-d)
                    print(f'Starting region is rotated by {self.track_start_region_rotation:g} deg')
                axs.set_xlim([self.extent[0], self.extent[1]])
                axs.set_ylim([self.extent[2], self.extent[3]])
                fname = self._get_tracks_fname(
                    case_id, real_id, self.mode_fig_dir)
        return fig, axs


    def plot_simulated_tracks_HSSRS(self, plot_turbs=True, show=False) -> None:
        """ Plots simulated tracks """
        print('Plotting simulated tracks..')
        lwidth = 0.3 if self.track_count > 250 else 0.75
        # Use analysis-resolution information
        elevation = highRes2lowRes(self.get_terrain_elevation(), self.resolution_terrain, self.resolution)
        xgrid, ygrid = self.get_terrain_grid(self.resolution, self.gridsize)
        for case_id in self.case_ids:
            for real_id in range(self.thermals_realization_count):
                fig, axs = plt.subplots(figsize=self.fig_size)
                _ = axs.imshow(elevation, alpha=0.75, cmap='Greys',
                               origin='lower', extent=self.extent)
                fname = self._get_tracks_fname(
                    case_id, real_id, self.mode_data_dir)
                with open(f'{fname}.pkl', 'rb') as fobj:
                    tracks = pickle.load(fobj)
                    for itrack in tracks:
                        axs.plot(xgrid[itrack[0, 1]], ygrid[itrack[0, 0]], 'b.',
                                 markersize=2.0)
                        axs.plot(xgrid[itrack[:, 1]], ygrid[itrack[:, 0]],
                                 '-r', linewidth=lwidth, alpha=0.5)
                _, _ = create_gis_axis(fig, axs, None, self.km_bar)
                if plot_turbs:
                    self.plot_turbine_locations(axs)
                if self.track_start_region_rotation == 0:
                    left = self.extent[0] + self.track_start_region[0] * 1000.
                    bottom = self.extent[2] + self.track_start_region[2] * 1000.
                    width = self.track_start_region[1] - self.track_start_region[0]
                    hght = self.track_start_region[3] - self.track_start_region[2]
                    rect = mpatches.Rectangle((left, bottom), width * 1000.,
                                              hght * 1000., alpha=0.2,
                                              edgecolor='none', facecolor='b')
                    axs.add_patch(rect)
                else:
                    # TODO: transform rectangle (e.g., https://stackoverflow.com/questions/43000288/unable-to-rotate-a-matplotlib-patch-object-about-a-specific-point-using-rotate-d)
                    print(f'Starting region is rotated by {self.track_start_region_rotation:g} deg')
                axs.set_xlim([self.extent[0], self.extent[1]])
                axs.set_ylim([self.extent[2], self.extent[3]])
                
                xtext=self.extent[0]+0.5*(self.extent[1]-self.extent[0])
                ytext=self.extent[2]+0.04*(self.extent[3]-self.extent[2])
                if self.movement_ruleset != 'step_ahead_look_ahead':
                    self.look_ahead_dist = 0.0
                if self.orographic_model=='original':
                    orogmod='DO04'
                if self.orographic_model=='improved':
                    orogmod='EVVE'
                if self.movement_ruleset == 'local_moves':
                    axs.text(xtext, ytext, f'move model = {self.sim_movement}\n'\
                                           f'ruleset = {self.movement_ruleset}\n'\
                                           f'wo model = {orogmod}\n'\
                                           f'look ahead dist (km) = {self.look_ahead_dist/1000:.1f}\n'\
                                           f'thermal intensity scale = {self.thermal_intensity_scale:.1f}\n'\
                                           f'wind = {self.sim_mode} {self.uniform_winddirn_h:.0f} deg {self.uniform_windspeed_h:.1f} m/s\n'\
                                           f'random walk freq = {1/self.random_walk_freq:.4f}\n'\
                                           f'n tracks = {self.track_count:5d}',
                                           #f'n thermal realizations = {self.thermals_realization_count:3d}\n'\
                            fontsize='xx-small', color='black')
                else:
                    axs.text(xtext, ytext, f'move dir (deg) = {self.track_direction:6.1f} \n'\
                                           f'move model = {self.sim_movement} \n'\
                                           f'ruleset = {self.movement_ruleset} \n'\
                                           f'wo model = {orogmod}\n'\
                                           f'look ahead dist (km)= {self.look_ahead_dist/1000:2.1f} \n'\
                                           f'thermal intensity scale = {self.thermal_intensity_scale:4.1f} \n'\
                                           f'wind = {self.sim_mode} {self.uniform_winddirn_h:4.0f} deg {self.uniform_windspeed_h:4.1f} m/s \n'\
                                           f'random walk freq = {1/self.random_walk_freq:8.6f} \n'\
                                           f'n tracks = {self.track_count:5d}',
                                           #f'n thermal realizations = {self.thermals_realization_count:3d}\n'\
                            fontsize='xx-small',color='black')

                fname = self._get_tracks_fname(
                    case_id, real_id, self.mode_fig_dir)
                self.save_fig(fig, f'{fname}.png', show)
                
########### Plot updrafts and WTK layers ###########

    def plot_updrafts_zoom(self, apply_threshold=True, plot_turbs=True,
                      show=False, plot='imshow',figsize=None,maxval=None,in_alpha=0.25) -> None:
        """ Plot updrafts with or without applying the threshold
        function to zoom on the lower left region
        """
        print('Plotting updraft fields..')
        # Updraft field is on the coarse analysis grid
        lwidth = 0.15 if self.track_count > 251 else 0.4
        xgrid, ygrid = self.get_terrain_grid(self.resolution, self.gridsize)
        if figsize is None: figsize=self.fig_size
        for case_id in self.case_ids:
            updrafts = self.load_updrafts(case_id, apply_threshold)
            for real_id, updraft in enumerate(updrafts):

                # get the corner and re-size so everything else is the same
                updraft = updraft[0:int(self.gridsize[0]/5),0:int(self.gridsize[1]/5)]
                updraft = downsample_field(updraft,50, 10)
               
                fig, axs = plt.subplots(figsize=self.fig_size)
                if maxval is None:
                    maxval = min(max(1, int(round(np.nanmean(updraft)))), 5)
                
                if plot == 'pcolormesh':
                    #xx = self.xx[0:int(self.gridsize[0]/5),0:int(self.gridsize[1]/5)]
                    #yy = self.yy[0:int(self.gridsize[0]/5),0:int(self.gridsize[1]/5)]
                    xx = self.xx
                    yy = self.yy
                    curm = axs.pcolormesh(xx, yy, updraft.T,
                                          cmap='viridis', rasterized=True, vmin=0, vmax=maxval)
                else:
                    curm = axs.imshow(updraft, cmap='viridis', extent=self.extent,
                                      origin='lower',vmin=0,vmax=maxval)
                fname = self._get_tracks_fname(
                    case_id, real_id, self.mode_data_dir)
                with open(f'{fname}.pkl', 'rb') as fobj:
                    tracks = pickle.load(fobj)
                    for itrack in tracks:
                        #axs.plot(xgrid[itrack[0, 1]], ygrid[itrack[0, 0]], 'b.',
                        #         markersize=1.0)
                        axs.plot(xgrid[itrack[:, 1]], ygrid[itrack[:, 0]],
                                 '-r', linewidth=lwidth, alpha=in_alpha)
                cbar, _ = create_gis_axis(fig, axs, curm, self.km_bar)
                if real_id == 0:
                    lbl = 'Orographic updraft (m/s)'
                else:
                    lbl = 'Orographic + Thermal (m/s)'
                if apply_threshold:
                    lbl += ', usable'
                cbar.set_label(lbl)
                if plot_turbs:
                    self.plot_turbine_locations(axs)
                fname = f'{self._get_id_string(case_id, real_id)}_updraft.png'
                fpath = os.path.join(self.mode_fig_dir, fname)
                #self.save_fig(fig, fpath, show)


    def plot_updrafts(self, apply_threshold=True, plot_turbs=True,
                      show=False, plot='imshow',figsize=None,vmax=None) -> None:
        """ Plot updrafts with or without applying the threshold """
        print('Plotting updraft fields..')
        # Updraft field is on the coarse analysis grid
        if figsize is None: figsize=self.fig_size
        for case_id in self.case_ids:
            updrafts = self.load_updrafts(case_id, apply_threshold)

            # Identify if one updraft field or list of updrafts for enumerate
            if np.shape(np.shape(updrafts))[0] == 2:
                 # Single updraft field
                 updrafts = [updrafts]

            for real_id, updraft in enumerate(updrafts):
                fig, axs = plt.subplots(figsize=self.fig_size)
                if vmax is None:
                    maxval = min(max(1, int(round(np.mean(updraft)))), 5)
                else:
                    maxval=vmax
                if plot == 'pcolormesh':
                    curm = axs.pcolormesh(self.xx, self.yy, updraft.T,
                                          cmap='viridis', rasterized=True, vmin=0, vmax=maxval)
                else:
                    curm = axs.imshow(updraft, cmap='viridis', extent=self.extent,
                                      origin='lower',vmin=0,vmax=maxval)
                cbar, _ = create_gis_axis(fig, axs, curm, self.km_bar)
                if real_id == 0:
                    lbl = 'Orographic updraft (m/s)'
                else:
                    lbl = 'Orographic + Thermal (m/s)'
                if apply_threshold:
                    lbl += ', usable'
                cbar.set_label(lbl)
                if plot_turbs:
                    self.plot_turbine_locations(axs)
                fname = f'{self._get_id_string(case_id, real_id)}_updraft.png'
                fpath = os.path.join(self.mode_fig_dir, fname)
                self.save_fig(fig, fpath, show)
    
    def plot_thermal_updrafts(self, plot_turbs=True, show=False, vmax=None) -> None:
        """ Plot estimated thermal updrafts """
        for case_id in self.case_ids:
            for real_id in range(self.thermals_realization_count):

                fname_thermal = self._get_thermal_updraft_fname(case_id, real_id, self.mode_data_dir)
                thermalupdraft = np.load(f'{fname_thermal}.npy')

                if vmax is None:
                    maxval = min(max(1, int(round(np.mean(thermalupdraft)))), 5)

                fig, axs = plt.subplots(figsize=self.fig_size)
                curm = axs.imshow(thermalupdraft, cmap='viridis',
                              extent=self.extent, origin='lower',
                              vmin=0, vmax=vmax)

                cbar, _ = create_gis_axis(fig, axs, curm, self.km_bar)
                cbar.set_label('Thermal updraft velocity (m/s)')

                if plot_turbs:
                    self.plot_turbine_locations(axs)

                fname = f'{self._get_id_string(case_id, real_id)}_thermal_updrafts.png'
                fpath = os.path.join(self.mode_fig_dir, fname)
                self.save_fig(fig, fpath, show)
    

    def plot_sm_orographic_updrafts(self, plot_turbs=True, show=False) -> None:
        """ Plot orographic updrafts """
        for case_id in self.case_ids:
            orograph = np.load(self._get_orograph_fpath(case_id))
            wo_smoothed=ndimage.gaussian_filter(orograph, sigma=3, mode='constant') #db added # rt: resolution independent. needs to be fixed
            fig, axs = plt.subplots(figsize=self.fig_size)
            maxval = min(max(2, int(round(np.nanmean(orograph)))), 5)
            curm = axs.imshow(wo_smoothed, cmap='viridis',
                              extent=self.extent, origin='lower',
                              vmin=0, vmax=maxval)
            cbar, _ = create_gis_axis(fig, axs, curm, self.km_bar)
            cbar.set_label('Smoothed Wo (m/s)')
            if plot_turbs:
                self.plot_turbine_locations(axs)
            fname = os.path.join(self.mode_fig_dir, f'{case_id}_smoothed.orograph.png')
            self.save_fig(fig, fname, show)


    def plot_wtk_layers(self, plot_turbs=True, show=False) -> None:
        """ Plot all the layers in Wind Toolkit data """
        try:
            for dtime, case_id in zip(self.dtimes, self.case_ids):
                wtk_df = self.wtk.get_dataframe_for_this_time(dtime)
                for wtk_lyr in self.wtk.varnames:
                    vardata = wtk_df.loc[:, wtk_lyr].values.flatten()
                    interp_data = self._interpolate_wtk_vardata(vardata)
                    fig, axs = plt.subplots(figsize=self.fig_size)
                    if 'direction' in wtk_lyr:
                        plotopts = dict(cmap='hsv',vmin=0,vmax=360)
                    else:
                        plotopts = dict(cmap='viridis')
                    curm = axs.imshow(interp_data,
                                      origin='lower', extent=self.extent,
                                      alpha=0.75, **plotopts)
                    cbar, _ = create_gis_axis(fig, axs, curm, self.km_bar)
                    cbar.set_label(wtk_lyr)
                    if 'direction' in wtk_lyr:
                        cbar.set_ticks(np.arange(0,361,45))
                        cbar.set_ticklabels(['N','NE','E','SE','S','SW','W','NW','N'])
                    axs.set_xlim([self.extent[0], self.extent[1]])
                    axs.set_ylim([self.extent[2], self.extent[3]])
                    if plot_turbs:
                        self.plot_turbine_locations(axs)
                    fname = f'{case_id}_{wtk_lyr}.png'
                    self.save_fig(fig, os.path.join(self.mode_fig_dir, fname),
                                  show)
        except AttributeError as _:
            print('No WTK data to plot in uniform mode!')


########### Compute and plot presence maps ###########

    def _plot_presence(self, in_prob, in_val, plot_turbs, wfarm_level=False, normalized=True):
        """Plots a presence density """
        fig, axs = plt.subplots(figsize=self.fig_size)
        in_prob[in_prob <= in_val] = 0.
        if normalized:
            vmin = in_val
            vmax = 1.0
        else:
            maxval = np.max(in_prob)
            vmin = in_val * maxval
            vmax = maxval
        _ = axs.imshow(in_prob, extent=self.extent, origin='lower',
                       cmap='Reds', alpha=0.75,
                       norm=LogNorm(vmin=vmin, vmax=vmax))
        if wfarm_level:
            _, _ = create_gis_axis(fig, axs, None, 1.)
        else:
            _, _ = create_gis_axis(fig, axs, None, self.km_bar)
        if plot_turbs:
            self.plot_turbine_locations(axs)
        axs.set_xlim([self.extent[0], self.extent[1]])
        axs.set_ylim([self.extent[2], self.extent[3]])
        return fig, axs

    def _plot_presence_altamont(self, in_prob, in_val, fig=None, axs=None,
                       plot_turbs=False, wfarm_level=False, normalized=True):
        """Plots a presence density """
        if axs is None:
            fig, axs = plt.subplots(figsize=self.fig_size)
        in_prob[in_prob <= in_val] = 0.
        if normalized:
            vmin = in_val
            vmax = 1.0
        else:
            maxval = np.max(in_prob)
            vmin = in_val * maxval
            vmax = maxval
        _ = axs.imshow(in_prob, extent=self.extent, origin='lower',
                       cmap='Reds', alpha=0.75,
                       norm=LogNorm(vmin=vmin, vmax=vmax))
        if wfarm_level:
            _, _ = create_gis_axis(fig, axs, None, 1.)
        else:
            _, _ = create_gis_axis(fig, axs, None, self.km_bar)
        if plot_turbs:
            self.plot_turbine_locations(axs)
        axs.set_xlim([self.extent[0], self.extent[1]])
        axs.set_ylim([self.extent[2], self.extent[3]])
        return fig, axs

    def _plot_presence_HSSRS(self, in_prob, countmax, in_val, plot_turbs, wfarm_level=False):
        """Plots a presence density """
        fig, axs = plt.subplots(figsize=self.fig_size)
        in_prob[in_prob <= in_val] = 0.
        _ = axs.imshow(in_prob, extent=self.extent, origin='lower',
                       cmap='Reds', alpha=0.75,
                       vmin=0.0,vmax=self.track_count*self.thermals_realization_count/100.) #using absolute scale = # birds/100
                       #norm=LogNorm(vmin=0, vmax=self.track_count*self.thermals_realization_count/100.)) #note changed vmax
        if wfarm_level:
            _, _ = create_gis_axis(fig, axs, None, 1.)
        else:
            _, _ = create_gis_axis(fig, axs, None, self.km_bar)
        if plot_turbs:
            self.plot_turbine_locations(axs)
        axs.set_xlim([self.extent[0], self.extent[1]])
        axs.set_ylim([self.extent[2], self.extent[3]])
        
        xtext=self.extent[0]+0.5*(self.extent[1]-self.extent[0])
        ytext=self.extent[2]+0.04*(self.extent[3]-self.extent[2])
        if self.orographic_model=='original':
            orogmod='DO04'
        if self.orographic_model=='improved':
            orogmod='EVVE'
        axs.text(xtext, ytext, f'move dir (deg) = {self.track_direction:6.1f}\n'\
                               f'move model = {self.sim_movement}\n'\
                               f'ruleset = {self.movement_ruleset}\n'\
                               f'wo model = {orogmod}\n'\
                               f'look ahead dist (km) = {self.look_ahead_dist/1000:2.1f}\n'\
                               f'thermal intensity scale = {self.thermal_intensity_scale:4.1f}\n'\
                               f'wind = {self.sim_mode} {self.uniform_winddirn_h:4.0f} deg {self.uniform_windspeed_h:4.1f} m/s\n'\
                               f'random walk freq = {1./self.random_walk_freq:8.6f}\n'\
                               f'n tracks = {self.track_count*self.thermals_realization_count:5d}\n'\
                               #f'n thermal realizations = {self.thermals_realization_count:3d}\n'\
                               f'max_count/n_tracks = {100.*countmax/(self.track_count*self.thermals_realization_count):4.2f}',
        fontsize='xx-small',color='black') 
            
        return fig, axs
        

    def plot_presence_map_HSSRS(
        self,
        plot_turbs=True,
        radius: float = 250.,
        show=False,
        minval=0.1,
        plot_all: bool = False
    ) -> None:
        """ Plot presence maps """
        print('Plotting presence density map..')
        # Use analysis-resolution information
        elevation = highRes2lowRes(self.get_terrain_elevation(), self.resolution_terrain, self.resolution)
        summary_prob = np.zeros_like(elevation)
        krad = min(max(radius / self.resolution, 2), min(self.gridsize) / 2)
        for case_id in self.case_ids:
            #updrafts = self.load_updrafts(case_id, apply_threshold=True)
            case_prob = np.zeros_like(elevation)
            for real_id in range(self.thermals_realization_count):
                fname = self._get_tracks_fname(
                    case_id, real_id, self.mode_data_dir)
                with open(f'{fname}.pkl', 'rb') as fobj:
                    tracks = pickle.load(fobj)
                prprob = compute_smooth_presence_counts_HSSRS(
                    tracks, self.gridsize, int(round(krad)))
                #prprob /= np.amax(prprob)
                case_prob += prprob
                if plot_all:
                    fig, ax = self._plot_presence_HSSRS(prprob, minval, plot_turbs)
                    fname = self._get_presence_fname(case_id, real_id,
                                                     self.mode_fig_dir)
                    self.save_fig(fig, f'{fname}.png', show)
            #case_prob /= np.amax(case_prob)
            summary_prob += case_prob
            print('Max summary presence count =',np.amax(summary_prob))
            countmax=np.amax(summary_prob)
            fig, ax = self._plot_presence_HSSRS(case_prob, countmax, minval, plot_turbs)
            fname = f'{self._get_id_string(case_id)}_presence.png'
            fpath = os.path.join(self.mode_fig_dir, fname)
            self.save_fig(fig, fpath, show)
        #summary_prob /= np.amax(summary_prob)

        fname = os.path.join(self.mode_data_dir, 'summary_presence')
        np.save(f'{fname}.npy', summary_prob.astype(np.float32))
        if len(self.case_ids) > 1:
            fig, ax = self._plot_presence_HSSRS(summary_prob, minval, plot_turbs)
            fpath = os.path.join(self.mode_fig_dir, 'summary_presence.png')
            self.save_fig(fig, fpath, show)

        return fig,ax

    def calc_presence_map(
        self,
        tracks: np.ndarray,
        radius: float = 1000.
    ) -> np.ndarray:
        krad = min(max(radius / self.resolution, 2), min(self.gridsize) / 2)
        prprob = compute_smooth_presence_counts(
            tracks, self.gridsize, int(round(krad)))
        prprob /= np.amax(prprob)
        return prprob
            
    def plot_presence_map(
        self,
        plot_turbs=True,
        radius: float = 1000.,
        show=False,
        minval=0.1,
        plot_all: bool = False
    ) -> None:
        """ Plot presence maps """
        print('Plotting presence density map..')
        # Use analysis-resolution information
        elevation = highRes2lowRes(self.get_terrain_elevation(), self.resolution_terrain, self.resolution)
#        summary_prob = np.zeros_like(elevation)
        summary_prob = None
#        krad = min(max(radius / self.resolution, 2), min(self.gridsize) / 2)
        for case_id in self.case_ids:
            updrafts = self.load_updrafts(case_id, apply_threshold=True)
            case_prob = np.zeros_like(updrafts[0])
            if summary_prob is None:
                summary_prob = np.zeros_like(updrafts[0])
            for real_id, _ in enumerate(updrafts):
                fname = self._get_tracks_fname(
                    case_id, real_id, self.mode_data_dir)
                with open(f'{fname}.pkl', 'rb') as fobj:
                    tracks = pickle.load(fobj)
#                prprob = compute_smooth_presence_counts(
#                    tracks, self.gridsize, int(round(krad)))
#                prprob /= np.amax(prprob)
                prprob = self.calc_presence_map(tracks, radius)
                case_prob += prprob
                if plot_all:
                    fig, _ = self._plot_presence(prprob, minval, plot_turbs)
                    fname = self._get_presence_fname(case_id, real_id,
                                                     self.mode_fig_dir)
                    self.save_fig(fig, f'{fname}.png', show)
            case_prob /= np.amax(case_prob)
            summary_prob += case_prob
            fig, _ = self._plot_presence(case_prob, minval, plot_turbs)
            fname = f'{self._get_id_string(case_id)}_presence.png'
            fpath = os.path.join(self.mode_fig_dir, fname)
            self.save_fig(fig, fpath, show)
        summary_prob /= np.amax(summary_prob)
        fname = os.path.join(self.mode_data_dir, 'summary_presence')
        np.save(f'{fname}.npy', summary_prob.astype(np.float32))
        if len(self.case_ids) > 1:
            fig, _ = self._plot_presence(summary_prob, minval, plot_turbs)
            fpath = os.path.join(self.mode_fig_dir, 'summary_presence.png')
            self.save_fig(fig, fpath, show)

    def plot_presence_map_altamont(
        self,
        plot_turbs=False,
        radius: float = 1000.,
        norm=True,
        show=False,
        minval=0.1,
        plot_all: bool = False
    ) -> None:
        """ Plot presence maps """
        print('Plotting presence density map..')
        #elevation = self.get_terrain_elevation()
        elevation = highRes2lowRes(self.get_terrain_elevation(), self.resolution_terrain, self.resolution)
        summary_prob = np.zeros_like(elevation)
        krad = min(max(radius / self.resolution, 2), min(self.gridsize) / 2)
        for case_id in self.case_ids:
            updrafts = self.load_updrafts(case_id, apply_threshold=True)
            case_prob = np.zeros_like(updrafts[0])
            for real_id, _ in enumerate(updrafts):
                fname = self._get_tracks_fname(
                    case_id, real_id, self.mode_data_dir)
                with open(f'{fname}.pkl', 'rb') as fobj:
                    tracks = pickle.load(fobj)
                prprob = compute_smooth_presence_counts(
                    tracks, self.gridsize, int(round(krad)))
                if norm:
                    prprob /= np.amax(prprob)
                case_prob += prprob
                if plot_all:
                    fig, _ = self._plot_presence(prprob, minval, plot_turbs, normalized=norm)
                    fname = self._get_presence_fname(case_id, real_id,
                                                     self.mode_fig_dir)
                    self.save_fig(fig, f'{fname}.png', show)
            if norm:
                case_prob /= np.amax(case_prob)
            summary_prob += case_prob
            # fig, _ = self._plot_presence(case_prob, minval, plot_turbs)
            # fname = f'{self._get_id_string(case_id)}_presence.png'
            # fpath = os.path.join(self.mode_fig_dir, fname)
            # self.save_fig(fig, fpath, show)
        if norm:
            summary_prob /= np.amax(summary_prob)
        fname = os.path.join(self.mode_data_dir, 'summary_presence')
        np.save(f'{fname}.npy', summary_prob.astype(np.float32))
        fig, axs = self._plot_presence(summary_prob, minval, plot_turbs)
        fpath = os.path.join(self.mode_fig_dir, 'summary_presence.png')
        self.save_fig(fig, fpath, show)
        return fig, axs, summary_prob

    def _get_presence_fname(self, case_id: str, real_id: int, dirname: str):
        """ Returns file path for saving presence """
        fname = f'{self._get_id_string(case_id, real_id)}_presence'
        return os.path.join(dirname, fname)


    def plot_windplant_presence_map_w(
        self,
        pname,
        radius: int = 100.,
        plot_turbs=True,
        show=False,
        minval=0.05,
        pad: float = 2000.
    ) -> None:
        """ Plot presence maps """
        print('Plotting presence density map..')
        # Use analysis-resolution information
        elevation = highRes2lowRes(self.get_terrain_elevation(), self.resolution_terrain, self.resolution)
        summary_prob = np.zeros_like(elevation)
        xloc, yloc = self.turbines.get_locations_for_this_project(pname)
        krad = min(max(radius / self.resolution, 2), min(self.gridsize) / 2)
        for case_id in self.case_ids:
            with open(self._get_tracks_fpath(case_id), 'rb') as fobj:
                tracks = pickle.load(fobj)
            if self.sim_movement == 'fluid-analogy':
                prprob = compute_smooth_presence_counts(
                    tracks, self.gridsize, self.presence_smoothing_radius)
            elif self.sim_movement == 'heuristics':
                prprob = compute_smooth_presence_counts_HSSRS(
                    tracks, self.gridsize, self.presence_smoothing_radius)
            prprob /= self.track_count
            prprob /= np.amax(prprob)
            fig, axs = plt.subplots(figsize=self.fig_size)
            # _ = axs.imshow(elevation, alpha=0.75, cmap='Greys',
            #                origin='lower', extent=self.extent)
            prprob[prprob <= minval] = 0.
            _ = axs.imshow(prprob, extent=self.extent, origin='lower',
                           cmap='Reds', alpha=0.75,
                           norm=LogNorm(vmin=minval, vmax=1.0))
            # cm = axs.imshow(prprob, extent=self.extent, origin='lower',
            #                 cmap='Reds', alpha=0.75)
            _, _ = create_gis_axis(fig, axs, None, self.km_bar)
            if plot_turbs:
                self.plot_turbine_locations(axs)
            
            xtext=self.extent[0]+0.5*(self.extent[1]-self.extent[0])
            ytext=self.extent[2]+0.04*(self.extent[3]-self.extent[2])
            axs.text(xtext, ytext, 'PAM(deg) = %6.1f\nmove model = %s\nruleset = %s\nlook ahead dist (km)= %2.1f'\
                '\nthermal intensity scale =%4.1f\nwind = %s %4.0f %4.1f mps\nrandom walk freq = %6.4f\nn tracks = %5d'
                % (self.track_direction,self.sim_movement,self.movement_ruleset,self.look_ahead_dist/1000.,self.thermal_intensity_scale,
                self.sim_mode,self.uniform_winddirn_h,self.uniform_windspeed_h,1./self.random_walk_freq,self.track_count),
                fontsize='xx-small',color='black')
                
            axs.set_xlim([self.extent[0], self.extent[1]])
            axs.set_ylim([self.extent[2], self.extent[3]])
            
            fname = f'{case_id}_{int(self.track_direction)}_presence.png'
            self.save_fig(fig, os.path.join(self.mode_fig_dir, fname), show)

    def plot_windplant_presence_map_altamont(
        self,
        pname,
        radius: int = 100.,
        plot_turbs=True,
        show=False,
        minval=0.05,
        pad: float = 2000.,
        axs=None
    ) -> None:
        """ Plot presence maps """
        print('Plotting presence density map..')
        # Use analysis-resolution information
        elevation = highRes2lowRes(self.get_terrain_elevation(), self.resolution_terrain, self.resolution)
        summary_prob = np.zeros_like(elevation)
        xloc, yloc = self.turbines.get_locations_for_this_project(pname)
        krad = min(max(radius / self.resolution, 2), min(self.gridsize) / 2)
        for case_id in self.case_ids:
            updrafts = self.load_updrafts(case_id, apply_threshold=True)
            case_prob = np.zeros_like(updrafts[0])
            for real_id, _ in enumerate(updrafts):
                fname = self._get_tracks_fname(
                    case_id, real_id, self.mode_data_dir)
                with open(f'{fname}.pkl', 'rb') as fobj:
                    tracks = pickle.load(fobj)
                prprob = compute_smooth_presence_counts(
                    tracks, self.gridsize, krad)
                prprob /= np.amax(prprob)
                case_prob += prprob
            case_prob /= np.amax(case_prob)
            summary_prob += case_prob
        summary_prob /= np.amax(summary_prob)
        fig, axs = self._plot_presence(summary_prob, minval, plot_turbs,
                                       wfarm_level=True)
        axs.set_xlim([min(xloc) - pad, max(xloc) + pad])
        axs.set_ylim([min(yloc) - pad, max(yloc) + pad])
        fpath = os.path.join(self.mode_fig_dir, f'presence_{pname}.png')
        self.save_fig(fig, fpath, show)


    def plot_windplant_presence_map(
        self,
        pname,
        radius: int = 100.,
        plot_turbs=True,
        show=False,
        minval=0.05,
        pad: float = 2000.
    ) -> None:
        """ Plot presence maps """
        print('Plotting presence density map..')
        # Use analysis-resolution information
        elevation = highRes2lowRes(self.get_terrain_elevation(), self.resolution_terrain, self.resolution)
        summary_prob = np.zeros_like(elevation)
        xloc, yloc = self.turbines.get_locations_for_this_project(pname)
        krad = min(max(radius / self.resolution, 2), min(self.gridsize) / 2)
        for case_id in self.case_ids:
            updrafts = self.load_updrafts(case_id, apply_threshold=True)
            case_prob = np.zeros_like(updrafts[0])
            for real_id, _ in enumerate(updrafts):
                fname = self._get_tracks_fname(
                    case_id, real_id, self.mode_data_dir)
                with open(f'{fname}.pkl', 'rb') as fobj:
                    tracks = pickle.load(fobj)
                prprob = compute_smooth_presence_counts(
                    tracks, self.gridsize, krad)
                prprob /= np.amax(prprob)
                case_prob += prprob
            case_prob /= np.amax(case_prob)
            summary_prob += case_prob
        summary_prob /= np.amax(summary_prob)
        fig, axs = self._plot_presence(summary_prob, minval, plot_turbs,
                                       wfarm_level=True)
        axs.set_xlim([min(xloc) - pad, max(xloc) + pad])
        axs.set_ylim([min(yloc) - pad, max(yloc) + pad])
        fpath = os.path.join(self.mode_fig_dir, f'presence_{pname}.png')
        self.save_fig(fig, fpath, show)

    # def get_turbine_presence(self) -> None:
    #     """ Get turbines list where relative presence is high """
    #     print('Plotting presence map for the study area..')
    #     # elevation = self.get_terrain_elevation()
    #     for case_id in self.case_ids:
    #         with open(self._get_tracks_fpath(case_id), 'rb') as fobj:
    #             tracks = pickle.load(fobj)
    #         prprob = compute_smooth_presence_counts(
    #             tracks, self.gridsize, self.presence_smoothing_radius)
    #         print(np.amax(prprob), np.amin(prprob))
    #         prprob /= self.track_count
    #         prprob /= np.amax(prprob)

    #         self.save_fig(fig, os.path.join(self.mode_fig_dir, fname), show)


    def plot_simulated_tracks_w(self, plot_turbs=True, show=False) -> None:
        """ Plots simulated tracks """
        print('Plotting simulated tracks..')
        lwidth = 0.1 if self.track_count > 251 else 0.4
        # Use analysis-resolution information
        elevation = highRes2lowRes(self.get_terrain_elevation(), self.resolution_terrain, self.resolution)
        xgrid, ygrid = self.get_terrain_grid()
        for case_id in self.case_ids:
            thermal = np.load(self._get_thermal_fpath(case_id))
            orograph = np.load(self._get_orographicupdraft_fpath(case_id))
            w_tot=thermal+orograph
            fig, axs = plt.subplots(figsize=self.fig_size)
            _ = axs.imshow(w_tot, cmap='viridis',   #cmap was previously 'Greys' and alpha parameter
                           origin='lower', extent=self.extent)
            with open(self._get_tracks_fpath(case_id), 'rb') as fobj:
                tracks = pickle.load(fobj)
                for itrack in tracks:
                    axs.plot(xgrid[itrack[0, 1]], ygrid[itrack[0, 0]], 'b.',
                             markersize=1.0)
                    axs.plot(xgrid[itrack[:, 1]], ygrid[itrack[:, 0]],
                             '-w', linewidth=lwidth, alpha=0.5)        #DB changed color to white
            _, _ = create_gis_axis(fig, axs, None, self.km_bar)
            if plot_turbs:
                self.plot_turbine_locations(axs)
            if self.track_start_region_rotation == 0:
                left = self.extent[0] + self.track_start_region[0] * 1000.
                bottom = self.extent[2] + self.track_start_region[2] * 1000.
                width = self.track_start_region[1] - self.track_start_region[0]
                hght = self.track_start_region[3] - self.track_start_region[2]
                rect = mpatches.Rectangle((left, bottom), width * 1000.,
                                          hght * 1000., alpha=0.2,
                                          edgecolor='none', facecolor='b')
                axs.add_patch(rect)
            else:
                # TODO: transform rectangle (e.g., https://stackoverflow.com/questions/43000288/unable-to-rotate-a-matplotlib-patch-object-about-a-specific-point-using-rotate-d)
                print(f'Starting region is rotated by {self.track_start_region_rotation:g} deg')
            
            xtext=self.extent[0]+0.5*(self.extent[1]-self.extent[0])
            ytext=self.extent[2]+0.04*(self.extent[3]-self.extent[2])
            axs.text(xtext, ytext, 'PAM(deg) = %6.1f\nmove model = %s\nruleset = %s\nlook ahead dist (km)= %2.1f'\
                '\nthermal intensity scale =%4.1f\nwind = %s %4.0f %4.1f mps\nrandom walk freq = %6.4f\nn tracks = %5d'
                % (self.track_direction,self.sim_movement,self.movement_ruleset,self.look_ahead_dist/1000.,self.thermal_intensity_scale,
                self.sim_mode,self.uniform_winddirn_h,self.uniform_windspeed_h,1./self.random_walk_freq,self.track_count),
                fontsize='xx-small',color='white')
                
            axs.set_xlim([self.extent[0], self.extent[1]])
            axs.set_ylim([self.extent[2], self.extent[3]])
            
            fname = f'{case_id}_{int(self.track_direction)}_tracks_wtot.png'
            self.save_fig(fig, os.path.join(self.mode_fig_dir, fname), show)

    def plot_plant_specific_presence_maps(self, show=False,
                                          minval=0.2) -> None:
        """ Plot presence maps for each power plant contained in study area"""
        print('Plotting presence map for each project..')
        smoothing_radius = int(self.presence_smoothing_radius / 2)
        pad = 2000.  # in meters
        for case_id in self.case_ids:
            with open(self._get_tracks_fpath(case_id), 'rb') as fobj:
                tracks = pickle.load(fobj)
            prprob = compute_smooth_presence_counts(
                tracks, self.gridsize, smoothing_radius)
            prprob[prprob <= minval] = 0.
            for pname in self.turbines.get_project_names():
                xloc, yloc = self.turbines.get_locations_for_this_project(
                    pname)
                fig, axs = plt.subplots()
                _ = axs.imshow(prprob, extent=self.extent, origin='lower',
                               cmap='Reds', alpha=0.75,
                               norm=LogNorm(vmin=minval, vmax=1.0))
                _, _ = create_gis_axis(fig, axs, None, 1)
                axs.set_xlim([min(xloc) - pad, max(xloc) + pad])
                axs.set_ylim([min(yloc) - pad, max(yloc) + pad])
                self.plot_turbine_locations(axs)
                fname = f'{case_id}_{int(self.track_direction)}_{pname}_presence.png'
                self.save_fig(fig, os.path.join(
                    self.mode_fig_dir, fname), show)


########### Plotting terrain features ###########


    def plot_terrain_features(self, plot_turbs=True, show=False) -> None:
        """ Plots terrain layers """
        print('Plotting terrain layers..', flush=True)
        self.plot_terrain_elevation(plot_turbs, show)
        self.plot_terrain_slope(plot_turbs, show)
        self.plot_terrain_aspect(plot_turbs, show)

    def plot_terrain_elevation(self, plot_turbs=True, show=False) -> None:
        """ Plotting terrain elevation """
        elevation = self.get_terrain_elevation()
        fig, axs = plt.subplots(figsize=self.fig_size)
        curm = axs.imshow(elevation, cmap='terrain',
                          extent=self.extent, origin='lower')
        cbar, _ = create_gis_axis(fig, axs, curm, self.km_bar)
        cbar.set_label('Elevation (m)')
        if plot_turbs:
            self.plot_turbine_locations(axs)
        self.save_fig(fig, os.path.join(self.fig_dir, 'elevation.png'), show)


    def plot_terrain_elevation_altamont(self, plot_turbs=True, show=False,
                               fig=None, axs=None, colorbar=True, **kwargs) -> None:
        """ Plotting terrain elevation """
        #elevation = self.get_terrain_elevation()
        elevation = highRes2lowRes(self.get_terrain_elevation(), self.resolution_terrain, self.resolution)
        if axs is None:
            fig, axs = plt.subplots(figsize=self.fig_size)
        curm = axs.imshow(elevation / 1000., cmap='terrain',
                          extent=self.extent, origin='lower', **kwargs)
        if colorbar:
            cbar, _ = create_gis_axis(fig, axs, curm, self.km_bar)
            cbar.set_label('Altitude (km)')

        if plot_turbs:
            self.plot_turbine_locations(axs)

        if axs is None:
            self.save_fig(fig, os.path.join(self.fig_dir, 'elevation.png'), show)

        return fig, axs



    def plot_terrain_slope(self, plot_turbs=True, show=False, plot='pcolormesh',
                           fig=None, axs=None, figsize=None) -> None:
        """ Plots slope in degrees """
        if figsize is None:
            figsize=self.fig_size

        slope = self.get_terrain_slope()
        if axs is None:
            fig, axs = plt.subplots(figsize=figsize)

        if plot == 'pcolormesh':
            curm = axs.pcolormesh(self.xx_terrain, self.yy_terrain, slope.T, cmap='magma_r', rasterized=True)
        else:
            curm = axs.imshow(slope, cmap='magma_r', extent=self.extent, origin='lower')

        cbar, _ = create_gis_axis(fig, axs, curm, self.km_bar)
        cbar.set_label('Slope (deg)')
        if plot_turbs:
            self.plot_turbine_locations(axs)

        if axs is None:
            self.save_fig(fig, os.path.join(self.fig_dir, 'slope.png'), show)

        return fig, axs

    def plot_terrain_aspect(self, plot_turbs=True, show=False, plot='pcolormesh', cmap='twilight', figsize=None) -> None:
        """ Plots terrain aspect """
        if figsize is None: figsize=self.fig_size
        aspect = self.get_terrain_aspect()
        fig, axs = plt.subplots(figsize=figsize)
        if plot == 'pcolormesh':
            curm = axs.pcolormesh(self.xx_terrain, self.yy_terrain, aspect.T, cmap=cmap, vmin=0, vmax=360, rasterized=True)
        else:
            curm = axs.imshow(aspect, cmap=cmap,
                          extent=self.extent, origin='lower', vmin=0, vmax=360.)
        cbar, _ = create_gis_axis(fig, axs, curm, self.km_bar)
        cbar.ax.set_yticks([0,45,90,135,180,225,270,315,360])
        cbar.ax.set_yticklabels(['N','NE','E','SE','S','SW','W','NW','N'])
        cbar.set_label('Aspect (Direction)')
        if plot_turbs:
            self.plot_turbine_locations(axs)
        self.save_fig(fig, os.path.join(self.fig_dir, 'aspect.png'), show)

    def plot_terrain_sx(self, plot_turbs=True, show=False, plot='imshow', cmap=None, figsize=None, **kwargs) -> None:
        """ Plots sheltering angle in degrees """
        if cmap is None:
            # Custom scale for Sx (diverging cmap,light red-black-white)
            gray = cm.get_cmap('binary_r', 128)
            red  = cm.get_cmap('Reds',128)
            mydiv =  np.vstack((red(np.linspace(0, 1, 128)),  gray(np.linspace(0, 1, 128))))
            cmap = ListedColormap(mydiv, name='RdBl')

        if figsize is None: figsize=self.fig_size
        sx = self.get_terrain_sx()
        fig, axs = plt.subplots(figsize=figsize)
        if plot == 'pcolormesh':
            curm = axs.pcolormesh(self.xx_terrain, self.yy_terrain, sx.T, cmap=cmap, rasterized=True, **kwargs)
        else:
            curm = axs.imshow(sx, cmap=cmap, extent=self.extent, origin='lower')
        cbar, _ = create_gis_axis(fig, axs, curm, self.km_bar)
        cbar.set_label('Sx (Degrees)')
        if plot_turbs:
            self.plot_turbine_locations(axs)
        self.save_fig(fig, os.path.join(self.fig_dir, f'sx_{int(self.uniform_winddirn)}m.png'), show)


########### Plotting atmospheric conditions from HRRR ###########

    def plot_atmospheric_conditions_HRRR(self, show=False) -> None:
        """ Plots a grid of several atmospheric variables for the site of interest """

        if self.wind_data_source != 'hrrr':
            print('Skipping plotting atmopsheric conditions due to wind source data option selected')
            return

        from matplotlib import colors

        print(f'Saving images of atmospheric conditions for: {self.case_ids}, at {self.dtimes}')

        g = 9.81    # m/s^2
        rho = 1.225 # kg/m^3
        cp = 1005   # J/(kg*K)

        for case_id in self.case_ids:
            for time in self.dtimes:


                # Get string of time to pass to HRRR. Time can be passed either a tuple of datetime object
                if isinstance(time, datetime):
                    timestr = f' {time.year}-{time.month:02d}-{time.day:02d} {time.hour:02d}:{time.minute:02d}'
                else:
                    timestr = f'{time[0]}-{time[1]:02d}-{time[2]:02d} {time[3]:02d}:00'

                # Get hrrr data
                hrrr = HRRR(valid_date = timestr)


                SWlonlat = self.southwest_lonlat
                # Extent is given from 0 to the dimensions of the terrain
                extent   = [0, 0, self.region_width_km[0]*1000, self.region_width_km[1]*1000]  # xmin, ymin, xmax, ymax
                res      = self.resolution

                # Compute wstar
                wstar, xx, yy = hrrr.get_convective_velocity(SWlonlat, extent, res)

                # Compute albedo
                albedo, xx, yy = hrrr.get_albedo(SWlonlat, extent, res)

                # Get quantities
                gflux_Wm2, xx, yy = hrrr.get_single_var_on_grid(':(GFLUX):',      SWlonlat, extent, res)   # ground heat flux
                pot,       xx, yy = hrrr.get_single_var_on_grid(':(POT):',        SWlonlat, extent, res)   # potential temp at 2m
                zi,        xx, yy = hrrr.get_single_var_on_grid(':(HPBL):',       SWlonlat, extent, res)   # boundary layer height
                cloud,     xx, yy = hrrr.get_single_var_on_grid(':(LCDC):',       SWlonlat, extent, res)   # cloud coverage
                Lu,        xx, yy = hrrr.get_single_var_on_grid(':ULWRF:surface', SWlonlat, extent, res)   # long wave upward
                Ld,        xx, yy = hrrr.get_single_var_on_grid(':DLWRF:surface', SWlonlat, extent, res)   # long wave downward
                Su,        xx, yy = hrrr.get_single_var_on_grid(':USWRF:surface', SWlonlat, extent, res)   # short wave upward
                Sd,        xx, yy = hrrr.get_single_var_on_grid(':DSWRF:surface', SWlonlat, extent, res)   # short wave downward
                sensible,  xx, yy = hrrr.get_single_var_on_grid(':SHTFL:surface', SWlonlat, extent, res)   # sensible heat flux
                latent,    xx, yy = hrrr.get_single_var_on_grid(':LHTFL:surface', SWlonlat, extent, res)   # latent heat flux
                moisture,  xx, yy = hrrr.get_single_var_on_grid(':MSTAV:',        SWlonlat, extent, res)   # moisture
                groundT,   xx, yy = hrrr.get_single_var_on_grid(':TMP:surface',   SWlonlat, extent, res)   # ground temp
                snow,      xx, yy = hrrr.get_single_var_on_grid(':SNOWC',         SWlonlat, extent, res)   # snow cover


                gflux_Wm2 = gflux_Wm2[list(gflux_Wm2.keys())[0]]
                pot       = pot      [list(pot      .keys())[0]]
                zi        = zi       [list(zi       .keys())[0]]
                cloud     = cloud    [list(cloud    .keys())[0]]
                Lu        = Lu       [list(Lu       .keys())[0]]
                Ld        = Ld       [list(Ld       .keys())[0]]
                Su        = Su       [list(Su       .keys())[0]]
                Sd        = Sd       [list(Sd       .keys())[0]]
                sensible  = sensible [list(sensible .keys())[0]]
                latent    = latent   [list(latent   .keys())[0]]
                moisture  = moisture [list(moisture .keys())[0]]
                groundT   = groundT  [list(groundT  .keys())[0]]
                snow      = snow     [list(snow     .keys())[0]]

                # Compute quantities
                Lnet = Ld-Lu                  # gain of energy by the surface, positive when it is towards the surface
                net_rad = Sd - Su + Ld - Lu   #Rn1
                qs = sensible + latent - gflux_Wm2 # minus for sign convention


                # Create plot
                fig, axs = plt.subplots(ncols=4, nrows=4, figsize=(17,15))
                axs=axs.flatten()

                cmap='RdGy_r'
                vmin=-500
                vmax=500
                norm=colors.TwoSlopeNorm(vcenter=0, vmin=vmin, vmax=vmax)


                elevation = highRes2lowRes(self.get_terrain_elevation(), self.resolution_terrain, self.resolution)
                cm = axs[0].pcolormesh(elevation/1000, cmap='terrain')
                fig.colorbar(cm, ax=axs[0], label='terrain elevation [m]')

                slope = highRes2lowRes(self.get_terrain_slope(), self.resolution_terrain, self.resolution)
                cm = axs[1].pcolormesh(slope, cmap='magma_r')
                fig.colorbar(cm, ax=axs[1], label='terrain slope [deg]')

                aspect = highRes2lowRes(self.get_terrain_aspect(), self.resolution_terrain, self.resolution)
                cm = axs[2].pcolormesh(aspect, cmap='twilight', vmin=0, vmax=360)
                cbar = fig.colorbar(cm, ax=axs[2], label='terrain aspect [direction]')
                cbar.ax.set_yticks([0,45,90,135,180,225,270,315,360])
                cbar.ax.set_yticklabels(['N','NE','E','SE','S','SW','W','NW','N'])


                cm = axs[3].axis('off')


                cm = axs[4].contourf(xx, yy, albedo, cmap='plasma')
                fig.colorbar(cm, ax=axs[4], label='surface albedo [-]')

                cm = axs[5].contourf(xx, yy, net_rad, cmap=cmap, norm=norm)
                fig.colorbar(cm, ax=axs[5], label='net radiation from long/short wave [W/m2]')

                cm = axs[6].contourf(xx, yy, qs, cmap=cmap, norm=norm)
                fig.colorbar(cm, ax=axs[6], label='heat budget [W/m2]')

                vminmaxgroundT = np.round(max(np.min(groundT), np.max(groundT))) -273
                vminmaxgroundT = np.ceil(vminmaxgroundT/5)*5
                cm = axs[7].contourf(xx, yy, groundT-273, cmap='RdBu_r', levels=np.arange(-vminmaxgroundT,vminmaxgroundT+1, 5))
                fig.colorbar(cm, ax=axs[7], label='ground temp [deg C]')


                cm = axs[8].contourf(xx, yy, sensible, cmap='viridis')
                fig.colorbar(cm, ax=axs[8], label='sensible heat [W/m2]')

                cm = axs[9].contourf(xx, yy, latent, cmap='viridis')
                fig.colorbar(cm, ax=axs[9], label='latent heat [W/m2]')

                vminmaxglux = np.round(max(-np.min(gflux_Wm2), np.max(gflux_Wm2)))
                cm = axs[10].contourf(xx, yy, gflux_Wm2,  cmap=cmap, vmin=-vminmaxglux, vmax=vminmaxglux)
                fig.colorbar(cm, ax=axs[10], label='gound heat flux [W/m2]')

                cm = axs[11].contourf(xx, yy, moisture, cmap='magma', levels=np.arange(0,100.1, 10))
                fig.colorbar(cm, ax=axs[11], label='soil moisture availability [%]')


                cm = axs[12].contourf(xx, yy, zi, cmap='gist_ncar', levels=np.arange(0,3500.1, 100))
                fig.colorbar(cm, ax=axs[12], label='boundary layer height [m]')

                cm = axs[13].contourf(xx, yy, cloud, cmap='Blues_r', levels=np.arange(0,100.1, 10))
                fig.colorbar(cm, ax=axs[13], label='low cloud cover [%]')

                vmaxwstar = np.ceil(np.mean(wstar))
                cm = axs[14].contourf(xx, yy, wstar, cmap='cividis')#, levels=np.arange(0,1.2*vmaxwstar, vmaxwstar/10))
                fig.colorbar(cm, ax=axs[14], label='convective velocity [m/s]')

                cm = axs[15].contourf(xx, yy, snow,  cmap='Greens_r', levels=np.arange(0,100.1, 10))
                fig.colorbar(cm, ax=axs[15], label='snow cover [%]')


                fig.suptitle(f'Conditions at {timestr} UTC', fontsize=14)
                for ax in axs:
                    ax.set_aspect('equal')
                    ax.set_xticklabels([])
                    ax.set_yticklabels([])
                fig.tight_layout()


                fname = f'{case_id}_atmospheric_quantities.png'
                self.save_fig(fig, os.path.join(self.fig_dir, fname), show)


########### other useful functions ###########

    def plot_turbine_locations(
            self,
            axs,
            set_label: bool = True,
            draw_box: bool = False
    ):
        """ Plot turbine locations on a given axis"""
        if self.turbines.dframe is not None:
            for i, pname in enumerate(self.turbines.get_project_names()):
                mrkr = self.turbine_mrkr_styles[i %
                                                len(self.turbine_mrkr_styles)]
                xlocs, ylocs = self.turbines.get_locations_for_this_project(
                    pname)
                axs.plot(xlocs, ylocs, mrkr, markersize=self.turbine_mrkr_size,
                         alpha=0.75, label=pname if set_label else "")
                if draw_box:
                    width = max(xlocs) - min(ylocs) + 2
                    height = max(ylocs) - min(ylocs) + 2
                    rect = mpatches.Rectangle((min(xlocs) - 1, min(ylocs) - 1),
                                              width, height,
                                              linewidth=1, edgecolor='k',
                                              facecolor='none', zorder=20)
                    axs.add_patch(rect)

    def get_wtk_locs(self):
        """ Returns xlocs and ylocs of wtk data points """
        wtk_lons, wtk_lats = self.wtk.get_coordinates()
        wtk_xlocs, wtk_ylocs = transform_coordinates(
            lonlat_crs, self.projected_crs, wtk_lons, wtk_lats)
        return wtk_xlocs, wtk_ylocs

    def get_seasonal_datetimes(self) -> List[datetime]:
        """ Determine the datetimes for importing seasonal data from WTK """
        print(f'Seasonal: Requested {self.seasonal_count} counts')
        print(f'Seasonal: Starting Month,Day is {self.seasonal_start}')
        print(f'Seasonal: Ending Month,Day is {self.seasonal_end}')
        print(f'Seasonal: Time of day is {self.seasonal_timeofday}')
        random_datetimes = set()
        i = 0
        while i < self.seasonal_count:
            rnd_year = random.choice(self.wtk.years)
            start_date = datetime(rnd_year, *self.seasonal_start)
            end_date = datetime(rnd_year, *self.seasonal_end)
            rnd_date = start_date + random.random() * (end_date - start_date)
            rnd_date = rnd_date.replace(microsecond=0, second=0, minute=0)
            lonlat = self.lonlat_bounds[0:2]
            srise, sset = get_sunrise_sunset_time(lonlat, rnd_date)
            daytime_hours = np.array(range(srise.hour + 1, sset.hour + 1))
            split_hours = np.array_split(daytime_hours, 3)
            if self.seasonal_timeofday.lower() == 'morning':
                chosen_hours = list(split_hours[0])
            elif self.seasonal_timeofday.lower() == 'afternoon':
                chosen_hours = list(split_hours[1])
            elif self.seasonal_timeofday.lower() == 'evening':
                chosen_hours = list(split_hours[2])
            elif self.seasonal_timeofday.lower() == 'daytime':
                chosen_hours = list(daytime_hours)
            else:
                raise ValueError(
                    (f'Invalid time of day:{self.seasonal_timeofday}'
                     '\nOptions: morning, afternoon, evening, daytime'))
            rnd_date = rnd_date.replace(hour=random.choice(chosen_hours))
            if rnd_date not in random_datetimes:
                random_datetimes.add(rnd_date)
                i += 1
        return list(random_datetimes)

    def save_fig(self, fig, fpath: str, show_fig: bool = False):
        """ Saves a fig """
        if not show_fig:
            fig.savefig(fpath, bbox_inches='tight', dpi=self.fig_dpi)
            plt.close(fig)

    def _get_orographicupdraft_fpath(self, case_id: str):
        """ Returns file path for saving orographic updrafts data """
        return os.path.join(self.mode_data_dir, f'{case_id}_orograpicupdraft_{self.orographic_model}Model.npy')

    def _get_thermal_fpath(self, case_id: str):
        """ Returns file path for saving thermal updrafts data """
        return os.path.join(self.mode_data_dir, f'{case_id}_thermal.npy')
        
    def _get_potential_fpath(self, case_id: str):
        """ Returns file path for saving directional potential data"""
        fname = f'{case_id}_{int(self.track_direction)}_potential.npy'
        return os.path.join(self.mode_data_dir, fname)

    def _get_tracks_fpath(self, case_id: str):
        """ Returns file path for saving simulated tracks """
        fname = f'{case_id}_{int(self.track_direction)}_tracks.pkl'
        return os.path.join(self.mode_data_dir, fname)

    def _get_uniform_id(self):
        """ Returns case id for uniform mode """
        return (f's{int(self.uniform_windspeed_h)}'
                f'd{int(self.uniform_winddirn_h)}'
                f'thInt{int(self.thermal_intensity_scale)}')

    def _interpolate_wtk_vardata(
        self,
        vdata: np.ndarray
    ) -> np.ndarray:
        """ Interpolates wtk data (unstructured) to terrain (structured) grid"""
        xgrid, ygrid = self.get_terrain_grid()
        wtk_xlocs, wtk_ylocs = self.get_wtk_locs()
        points = np.array([wtk_xlocs, wtk_ylocs]).T
        xmesh, ymesh = np.meshgrid(xgrid, ygrid)
        interp_data = griddata(points, vdata, (xmesh, ymesh),
                               method=self.wtk_interp_type)
        return interp_data

    def _get_interpolated_wind_conditions(
        self,
        wspeed: np.ndarray,
        wdirn: np.ndarray
    ) -> Tuple[np.ndarray, np.ndarray]:
        """ Interpolates wind speed and direction from wtk to terrain grid """
        ang = np.radians(270. - wdirn)
        ueast = np.multiply(wspeed, np.cos(ang))
        vnorth = np.multiply(wspeed, np.sin(ang))
        interp_ueast = self._interpolate_wtk_vardata(ueast)
        interp_vnorth = self._interpolate_wtk_vardata(vnorth)
        interp_wspeed = np.sqrt(interp_ueast**2 + interp_vnorth**2)
        interp_wdirn = 180. + np.degrees(np.arctan2(interp_ueast,
                                                    interp_vnorth))
        return interp_wspeed, interp_wdirn

    def plot_updraft_threshold_function(self, show=False):
        """Plots the threshold function """
        fig, axs = plt.subplots(figsize=(5, 3))
        uspeed = np.linspace(0, np.ceil(self.updraft_threshold) + 1, 100)
        axs.plot(uspeed, get_above_threshold_speed(
            uspeed, self.updraft_threshold))
        axs.grid(True)
        axs.set_xlabel('Updraft speed (m/s)')
        axs.set_ylabel('Threshold function')
        fname = 'threshold_function.png'
        self.save_fig(fig, os.path.join(self.fig_dir, fname), show)<|MERGE_RESOLUTION|>--- conflicted
+++ resolved
@@ -26,19 +26,12 @@
 from .config import Config
 from .layers import (calcOrographicUpdraft, calcAspectDegrees,
                      calcSlopeDegrees, compute_random_thermals,
-<<<<<<< HEAD
                      get_above_threshold_speed,
                      get_above_threshold_hard_cutoff,
-                     #get_random_threshold,
                      blurQuantity,
-                     calcSx, highRes2lowRes)
+                     calcSx, highRes2lowRes, compute_thermals_3d)
 from .raster import (lonlat_crs,
                      get_raster_in_projected_crs,
-=======
-                     get_above_threshold_speed, blurQuantity,
-                     calcSx, highRes2lowRes, compute_thermals_3d)
-from .raster import (get_raster_in_projected_crs,
->>>>>>> 976c8223
                      transform_bounds, transform_coordinates)
 
 from .movmodel import (generate_heuristic_eagle_track,compute_smooth_presence_counts_HSSRS)
@@ -227,15 +220,11 @@
 
 
         # Calculate the orographic updraft based on mode
-<<<<<<< HEAD
         if self.movement_model == 'drw':
             self.compute_dummy_updraft_field()
         elif self.sim_mode.lower() != 'uniform':
             self.compute_orographic_updrafts_using_wtk()
         else:
-=======
-        if self.sim_mode.lower() == 'uniform':
->>>>>>> 976c8223
             self.compute_orographic_updrafts_uniform()
         else:
             if self.wind_data_source == 'wtk':
@@ -243,10 +232,11 @@
             elif self.wind_data_source == 'hrrr':
                 self.compute_orographic_updrafts_using_hrrr()
 
-<<<<<<< HEAD
+        # Calculate the thermal updraft for each case IDs (diff timestamps)
         for case_id in self.case_ids:
             self.compute_thermal_updrafts(case_id)
 
+        # Consider a distribution of updraft thresholds
         if self.updraft_threshold_stdev > 0:
             # calculate potential fields for updraft fields with a range of
             # discrete threshold values
@@ -263,14 +253,7 @@
             # legacy model
             self.threshold_realizations = None
 
-        # plotting settings
-=======
-        # Calculate the thermal updraft for each case IDs (diff timestamps)
-        for case_id in self.case_ids:
-            self.compute_thermal_updrafts(case_id)
-
         # Plotting settings
->>>>>>> 976c8223
         fig_aspect = self.region_width_km[0] / self.region_width_km[1]
         self.fig_size = (self.fig_height * fig_aspect, self.fig_height)
         self.km_bar = min([1, 5, 10], key=lambda x: abs(
@@ -749,52 +732,38 @@
     def load_updrafts(self, case_id: str, apply_threshold=True):
         """ Computes updrafts for the particular case """
         fname = self._get_orographicupdraft_fname(case_id, self.mode_data_dir)
-<<<<<<< HEAD
-        updraft = np.load(f'{fname}.npy')
-        #print(f'Found orographic updraft {os.path.basename(fname)}. Loading it...')
-        updrafts = [updraft]
-        if self.thermals_realization_count > 0:
-            assert self.threshold_realizations is None, \
-                'using a random threshold with thermals has not been tested'
-            for real_id in range(self.thermals_realization_count):
-                fname = self._get_thermal_fname(
-                    case_id, real_id, self.mode_data_dir)
-                updrafts.append(updraft + np.load(f'{fname}.npy'))
-        if apply_threshold:
-            if apply_threshold == True:
-                threshold = self.updraft_threshold
-            else:
-                assert isinstance(apply_threshold, float)
-                threshold = apply_threshold
-            if self.smooth_threshold_cutoff:
-                # legacy model with threshold function
-                assert self.threshold_realizations is None, \
-                    'random threshold with threshold function not supported'
-                updrafts = [get_above_threshold_speed(w0, threshold)
-                            for w0 in updrafts]
-            else:
-                updrafts = [get_above_threshold_hard_cutoff(w0, threshold)
-                            for w0 in updrafts]
-=======
-
         orographicupdraft = np.load(f'{fname}.npy')
         print(f'Found orographic updraft {os.path.basename(fname)}. Loading it...')
 
+        #updrafts = [orographicupdraft] # is this needed??
         updrafts= orographicupdraft
 
         # Removing this for heuristics. This function needs to return only the orographic
         # Add thermal updrafts to the `updrafts` field if available
         if self.sim_movement != 'heuristics':
             if self.thermals_realization_count > 0:
+                assert self.threshold_realizations is None, \
+                    'using a random threshold with thermals has not been tested'
                 for real_id in range(self.thermals_realization_count):
                     fname = self._get_thermal_updraft_fname(
                         case_id, real_id, self.mode_data_dir)
                     updrafts.append(updrafts + np.load(f'{fname}.npy'))
             if apply_threshold:
-                updrafts = [get_above_threshold_speed(
-                    ix, self.updraft_threshold) for ix in updrafts]
-
->>>>>>> 976c8223
+                if apply_threshold == True:
+                    threshold = self.updraft_threshold
+                else:
+                    assert isinstance(apply_threshold, float)
+                    threshold = apply_threshold
+                if self.smooth_threshold_cutoff:
+                    # legacy model with threshold function
+                    assert self.threshold_realizations is None, \
+                        'random threshold with threshold function not supported'
+                    updrafts = [get_above_threshold_speed(w0, threshold)
+                                for w0 in updrafts]
+                else:
+                    updrafts = [get_above_threshold_hard_cutoff(w0, threshold)
+                                for w0 in updrafts]
+
         return updrafts
 
 
